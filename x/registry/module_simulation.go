package registry

import (
	"math/rand"

	"github.com/cosmos/cosmos-sdk/baseapp"
	simappparams "github.com/cosmos/cosmos-sdk/simapp/params"
	sdk "github.com/cosmos/cosmos-sdk/types"
	"github.com/cosmos/cosmos-sdk/types/module"
	simtypes "github.com/cosmos/cosmos-sdk/types/simulation"
	"github.com/cosmos/cosmos-sdk/x/simulation"
	"github.com/sonr-io/sonr/testutil/sample"
	registrysimulation "github.com/sonr-io/sonr/x/registry/simulation"
	"github.com/sonr-io/sonr/x/registry/types"
)

// avoid unused import issue
var (
	_ = sample.AccAddress
	_ = registrysimulation.FindAccount
	_ = simappparams.StakePerAccount
	_ = simulation.MsgEntryKind
	_ = baseapp.Paramspace
)

const (
	opWeightMsgCreateWhoIs          = "op_weight_msg_who_is"
	defaultWeightMsgCreateWhoIs int = 100

	opWeightMsgUpdateWhoIs          = "op_weight_msg_who_is"
	defaultWeightMsgUpdateWhoIs int = 60

	opWeightMsgDeactivateWhoIs          = "op_weight_msg_who_is"
	defaultWeightMsgDeactivateWhoIs int = 50

	opWeightMsgBuyAlias = "op_weight_msg_buy_alias"
	// TODO: Determine the simulation weight value
	defaultWeightMsgBuyAlias int = 90

	opWeightMsgSellAlias = "op_weight_msg_sell_alias"
	// TODO: Determine the simulation weight value
	defaultWeightMsgSellAlias int = 80

	opWeightMsgTransferAlias = "op_weight_msg_transfer_alias"
	// TODO: Determine the simulation weight value
	defaultWeightMsgTransferAlias int = 70

	// this line is used by starport scaffolding # simapp/module/const
)

// GenerateGenesisState creates a randomized GenState of the module
func (AppModule) GenerateGenesisState(simState *module.SimulationState) {
	// Define initial state for each module account
	accs := make([]string, len(simState.Accounts))
	whoIsList := make([]types.WhoIs, len(simState.Accounts))

	// Iterate over all accounts
	for i, acc := range simState.Accounts {
		accs[i] = acc.Address.String()
		whoIsList[i], _ = registrysimulation.CreateMockWhoIs(acc)
	}
	registryGenesis := types.GenesisState{
		Params:     types.DefaultParams(),
		PortId:     types.PortID,
		WhoIsList:  whoIsList,
		WhoIsCount: uint64(len(whoIsList)),
		// this line is used by starport scaffolding # simapp/module/genesisState
	}
	simState.GenState[types.ModuleName] = simState.Cdc.MustMarshalJSON(&registryGenesis)
}

// ProposalContents doesn't return any content functions for governance proposals
func (AppModule) ProposalContents(_ module.SimulationState) []simtypes.WeightedProposalContent {
	return nil
}

// RandomizedParams creates randomized  param changes for the simulator
func (am AppModule) RandomizedParams(_ *rand.Rand) []simtypes.ParamChange {

	return []simtypes.ParamChange{}
}

// RegisterStoreDecoder registers a decoder
func (am AppModule) RegisterStoreDecoder(_ sdk.StoreDecoderRegistry) {}

// WeightedOperations returns the all the gov module operations with their respective weights.
func (am AppModule) WeightedOperations(simState module.SimulationState) []simtypes.WeightedOperation {
	operations := make([]simtypes.WeightedOperation, 0)
<<<<<<< HEAD
	/*
		var weightMsgCreateWhoIs int
		simState.AppParams.GetOrGenerate(simState.Cdc, opWeightMsgCreateWhoIs, &weightMsgCreateWhoIs, nil,
			func(_ *rand.Rand) {
				weightMsgCreateWhoIs = defaultWeightMsgCreateWhoIs
			},
		)
		operations = append(operations, simulation.NewWeightedOperation(
			weightMsgCreateWhoIs,
			registrysimulation.SimulateMsgCreateWhoIs(am.accountKeeper, am.bankKeeper, am.keeper),
		))

		var weightMsgBuyAlias int
		simState.AppParams.GetOrGenerate(simState.Cdc, opWeightMsgSellAlias, &weightMsgBuyAlias, nil,
			func(_ *rand.Rand) {
				weightMsgBuyAlias = defaultWeightMsgSellAlias
			},
		)

		operations = append(operations, simulation.NewWeightedOperation(
			weightMsgBuyAlias,
			registrysimulation.SimulateMsgBuyAlias(am.accountKeeper, am.bankKeeper, am.keeper),
		))

		var weightMsgUpdateWhoIs int
		simState.AppParams.GetOrGenerate(simState.Cdc, opWeightMsgUpdateWhoIs, &weightMsgUpdateWhoIs, nil,
			func(_ *rand.Rand) {
				weightMsgUpdateWhoIs = defaultWeightMsgUpdateWhoIs
			},
		)
		operations = append(operations, simulation.NewWeightedOperation(
			weightMsgUpdateWhoIs,
			registrysimulation.SimulateMsgUpdateWhoIs(am.accountKeeper, am.bankKeeper, am.keeper),
		))

		var weightMsgSellAlias int
		simState.AppParams.GetOrGenerate(simState.Cdc, opWeightMsgSellAlias, &weightMsgSellAlias, nil,
			func(_ *rand.Rand) {
				weightMsgSellAlias = defaultWeightMsgSellAlias
			},
		)
		operations = append(operations, simulation.NewWeightedOperation(
			weightMsgSellAlias,
			registrysimulation.SimulateMsgSellAlias(am.accountKeeper, am.bankKeeper, am.keeper),
		))

		var weightMsgTransferAlias int
		simState.AppParams.GetOrGenerate(simState.Cdc, opWeightMsgTransferAlias, &weightMsgTransferAlias, nil,
			func(_ *rand.Rand) {
				weightMsgTransferAlias = defaultWeightMsgTransferAlias
			},
		)
		operations = append(operations, simulation.NewWeightedOperation(
			weightMsgTransferAlias,
			registrysimulation.SimulateMsgTransferAlias(am.accountKeeper, am.bankKeeper, am.keeper),
		))

		var weightMsgDeactivateWhoIs int
		simState.AppParams.GetOrGenerate(simState.Cdc, opWeightMsgDeactivateWhoIs, &weightMsgDeactivateWhoIs, nil,
			func(_ *rand.Rand) {
				weightMsgDeactivateWhoIs = defaultWeightMsgDeactivateWhoIs
			},
		)
		operations = append(operations, simulation.NewWeightedOperation(
			weightMsgDeactivateWhoIs,
			registrysimulation.SimulateMsgDeactivateWhoIs(am.accountKeeper, am.bankKeeper, am.keeper),
		))
	*/
=======

	var weightMsgCreateWhoIs int
	simState.AppParams.GetOrGenerate(simState.Cdc, opWeightMsgCreateWhoIs, &weightMsgCreateWhoIs, nil,
		func(_ *rand.Rand) {
			weightMsgCreateWhoIs = defaultWeightMsgCreateWhoIs
		},
	)
	operations = append(operations, simulation.NewWeightedOperation(
		weightMsgCreateWhoIs,
		registrysimulation.SimulateMsgCreateWhoIs(am.accountKeeper, am.bankKeeper, am.keeper),
	))

	var weightMsgBuyAlias int
	simState.AppParams.GetOrGenerate(simState.Cdc, opWeightMsgSellAlias, &weightMsgBuyAlias, nil,
		func(_ *rand.Rand) {
			weightMsgBuyAlias = defaultWeightMsgSellAlias
		},
	)

	operations = append(operations, simulation.NewWeightedOperation(
		weightMsgBuyAlias,
		registrysimulation.SimulateMsgBuyAlias(am.accountKeeper, am.bankKeeper, am.keeper),
	))

	var weightMsgUpdateWhoIs int
	simState.AppParams.GetOrGenerate(simState.Cdc, opWeightMsgUpdateWhoIs, &weightMsgUpdateWhoIs, nil,
		func(_ *rand.Rand) {
			weightMsgUpdateWhoIs = defaultWeightMsgUpdateWhoIs
		},
	)
	operations = append(operations, simulation.NewWeightedOperation(
		weightMsgUpdateWhoIs,
		registrysimulation.SimulateMsgUpdateWhoIs(am.accountKeeper, am.bankKeeper, am.keeper),
	))

	var weightMsgSellAlias int
	simState.AppParams.GetOrGenerate(simState.Cdc, opWeightMsgSellAlias, &weightMsgSellAlias, nil,
		func(_ *rand.Rand) {
			weightMsgSellAlias = defaultWeightMsgSellAlias
		},
	)
	operations = append(operations, simulation.NewWeightedOperation(
		weightMsgSellAlias,
		registrysimulation.SimulateMsgSellAlias(am.accountKeeper, am.bankKeeper, am.keeper),
	))

	var weightMsgTransferAlias int
	simState.AppParams.GetOrGenerate(simState.Cdc, opWeightMsgTransferAlias, &weightMsgTransferAlias, nil,
		func(_ *rand.Rand) {
			weightMsgTransferAlias = defaultWeightMsgTransferAlias
		},
	)
	operations = append(operations, simulation.NewWeightedOperation(
		weightMsgTransferAlias,
		registrysimulation.SimulateMsgTransferAlias(am.accountKeeper, am.bankKeeper, am.keeper),
	))

	var weightMsgDeactivateWhoIs int
	simState.AppParams.GetOrGenerate(simState.Cdc, opWeightMsgDeactivateWhoIs, &weightMsgDeactivateWhoIs, nil,
		func(_ *rand.Rand) {
			weightMsgDeactivateWhoIs = defaultWeightMsgDeactivateWhoIs
		},
	)
	operations = append(operations, simulation.NewWeightedOperation(
		weightMsgDeactivateWhoIs,
		registrysimulation.SimulateMsgDeactivateWhoIs(am.accountKeeper, am.bankKeeper, am.keeper),
	))
>>>>>>> 4111b4d8
	// this line is used by starport scaffolding # simapp/module/operation

	return operations
}<|MERGE_RESOLUTION|>--- conflicted
+++ resolved
@@ -86,110 +86,6 @@
 // WeightedOperations returns the all the gov module operations with their respective weights.
 func (am AppModule) WeightedOperations(simState module.SimulationState) []simtypes.WeightedOperation {
 	operations := make([]simtypes.WeightedOperation, 0)
-<<<<<<< HEAD
-	/*
-		var weightMsgCreateWhoIs int
-		simState.AppParams.GetOrGenerate(simState.Cdc, opWeightMsgCreateWhoIs, &weightMsgCreateWhoIs, nil,
-			func(_ *rand.Rand) {
-				weightMsgCreateWhoIs = defaultWeightMsgCreateWhoIs
-			},
-		)
-		operations = append(operations, simulation.NewWeightedOperation(
-			weightMsgCreateWhoIs,
-			registrysimulation.SimulateMsgCreateWhoIs(am.accountKeeper, am.bankKeeper, am.keeper),
-		))
-
-		var weightMsgBuyAlias int
-		simState.AppParams.GetOrGenerate(simState.Cdc, opWeightMsgSellAlias, &weightMsgBuyAlias, nil,
-			func(_ *rand.Rand) {
-				weightMsgBuyAlias = defaultWeightMsgSellAlias
-			},
-		)
-
-		operations = append(operations, simulation.NewWeightedOperation(
-			weightMsgBuyAlias,
-			registrysimulation.SimulateMsgBuyAlias(am.accountKeeper, am.bankKeeper, am.keeper),
-		))
-
-		var weightMsgUpdateWhoIs int
-		simState.AppParams.GetOrGenerate(simState.Cdc, opWeightMsgUpdateWhoIs, &weightMsgUpdateWhoIs, nil,
-			func(_ *rand.Rand) {
-				weightMsgUpdateWhoIs = defaultWeightMsgUpdateWhoIs
-			},
-		)
-		operations = append(operations, simulation.NewWeightedOperation(
-			weightMsgUpdateWhoIs,
-			registrysimulation.SimulateMsgUpdateWhoIs(am.accountKeeper, am.bankKeeper, am.keeper),
-		))
-
-		var weightMsgSellAlias int
-		simState.AppParams.GetOrGenerate(simState.Cdc, opWeightMsgSellAlias, &weightMsgSellAlias, nil,
-			func(_ *rand.Rand) {
-				weightMsgSellAlias = defaultWeightMsgSellAlias
-			},
-		)
-		operations = append(operations, simulation.NewWeightedOperation(
-			weightMsgSellAlias,
-			registrysimulation.SimulateMsgSellAlias(am.accountKeeper, am.bankKeeper, am.keeper),
-		))
-
-		var weightMsgTransferAlias int
-		simState.AppParams.GetOrGenerate(simState.Cdc, opWeightMsgTransferAlias, &weightMsgTransferAlias, nil,
-			func(_ *rand.Rand) {
-				weightMsgTransferAlias = defaultWeightMsgTransferAlias
-			},
-		)
-		operations = append(operations, simulation.NewWeightedOperation(
-			weightMsgTransferAlias,
-			registrysimulation.SimulateMsgTransferAlias(am.accountKeeper, am.bankKeeper, am.keeper),
-		))
-
-		var weightMsgDeactivateWhoIs int
-		simState.AppParams.GetOrGenerate(simState.Cdc, opWeightMsgDeactivateWhoIs, &weightMsgDeactivateWhoIs, nil,
-			func(_ *rand.Rand) {
-				weightMsgDeactivateWhoIs = defaultWeightMsgDeactivateWhoIs
-			},
-		)
-		operations = append(operations, simulation.NewWeightedOperation(
-			weightMsgDeactivateWhoIs,
-			registrysimulation.SimulateMsgDeactivateWhoIs(am.accountKeeper, am.bankKeeper, am.keeper),
-		))
-	*/
-=======
-
-	var weightMsgCreateWhoIs int
-	simState.AppParams.GetOrGenerate(simState.Cdc, opWeightMsgCreateWhoIs, &weightMsgCreateWhoIs, nil,
-		func(_ *rand.Rand) {
-			weightMsgCreateWhoIs = defaultWeightMsgCreateWhoIs
-		},
-	)
-	operations = append(operations, simulation.NewWeightedOperation(
-		weightMsgCreateWhoIs,
-		registrysimulation.SimulateMsgCreateWhoIs(am.accountKeeper, am.bankKeeper, am.keeper),
-	))
-
-	var weightMsgBuyAlias int
-	simState.AppParams.GetOrGenerate(simState.Cdc, opWeightMsgSellAlias, &weightMsgBuyAlias, nil,
-		func(_ *rand.Rand) {
-			weightMsgBuyAlias = defaultWeightMsgSellAlias
-		},
-	)
-
-	operations = append(operations, simulation.NewWeightedOperation(
-		weightMsgBuyAlias,
-		registrysimulation.SimulateMsgBuyAlias(am.accountKeeper, am.bankKeeper, am.keeper),
-	))
-
-	var weightMsgUpdateWhoIs int
-	simState.AppParams.GetOrGenerate(simState.Cdc, opWeightMsgUpdateWhoIs, &weightMsgUpdateWhoIs, nil,
-		func(_ *rand.Rand) {
-			weightMsgUpdateWhoIs = defaultWeightMsgUpdateWhoIs
-		},
-	)
-	operations = append(operations, simulation.NewWeightedOperation(
-		weightMsgUpdateWhoIs,
-		registrysimulation.SimulateMsgUpdateWhoIs(am.accountKeeper, am.bankKeeper, am.keeper),
-	))
 
 	var weightMsgSellAlias int
 	simState.AppParams.GetOrGenerate(simState.Cdc, opWeightMsgSellAlias, &weightMsgSellAlias, nil,
@@ -223,7 +119,6 @@
 		weightMsgDeactivateWhoIs,
 		registrysimulation.SimulateMsgDeactivateWhoIs(am.accountKeeper, am.bankKeeper, am.keeper),
 	))
->>>>>>> 4111b4d8
 	// this line is used by starport scaffolding # simapp/module/operation
 
 	return operations
