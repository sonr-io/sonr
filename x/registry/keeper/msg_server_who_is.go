--- conflicted
+++ resolved
@@ -99,9 +99,6 @@
 	if err != nil {
 		return nil, sdkerrors.Wrap(sdkerrors.ErrInvalidType, err.Error())
 	}
-<<<<<<< HEAD
-	val.Controllers = val.DidDocument.Controller
-=======
 
 	// Add all the aliases to the whois
 	for _, a := range doc.GetAlsoKnownAs() {
@@ -117,7 +114,6 @@
 
 	// Add remaining entries to update the whois
 	val.Controllers = doc.GetController()
->>>>>>> e9339bf1
 	val.Timestamp = time.Now().Unix()
 	val.IsActive = true
 	k.SetWhoIs(ctx, val)
