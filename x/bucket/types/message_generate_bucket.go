--- conflicted
+++ resolved
@@ -1,7 +1,6 @@
 package types
 
 import (
-
 	sdk "github.com/cosmos/cosmos-sdk/types"
 	sdkerrors "github.com/cosmos/cosmos-sdk/types/errors"
 	"github.com/google/uuid"
@@ -11,16 +10,9 @@
 
 var _ sdk.Msg = &MsgAllocateBucket{}
 
-<<<<<<< HEAD
-func NewMsgGenerateBucket(creator string, bucketId string) *MsgGenerateBucket {
-	return &MsgGenerateBucket{
-		Creator:  creator,
-		BucketId: bucketId,
-=======
 func NewMsgGenerateBucket(creator string) *MsgAllocateBucket {
 	return &MsgAllocateBucket{
 		Creator: creator,
->>>>>>> a5b3e657
 	}
 }
 
