--- conflicted
+++ resolved
@@ -25,12 +25,7 @@
 	}
 
 	uuid := k.GenerateKeyForDID()
-<<<<<<< HEAD
-
-	var bucket = types.Bucket{
-=======
 	var whereIs = types.BucketConfig{
->>>>>>> a5b3e657
 		Creator:  msg.Creator,
 		IsActive: true,
 		Uuid:     uuid,
