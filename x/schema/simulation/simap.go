--- conflicted
+++ resolved
@@ -5,10 +5,6 @@
 	cryptrand "crypto/rand"
 	"fmt"
 	"strings"
-<<<<<<< HEAD
-	"time"
-=======
->>>>>>> 5ad28746
 
 	sdk "github.com/cosmos/cosmos-sdk/types"
 	simtypes "github.com/cosmos/cosmos-sdk/types/simulation"
@@ -26,24 +22,6 @@
 	return simtypes.FindAccount(accs, creator)
 }
 
-<<<<<<< HEAD
-func CreatMockWhatIs(simmAcc simtypes.Account) (types.WhatIs, error) {
-	schema, err := CreateMockSchema(simmAcc)
-	if err != nil {
-		return types.WhatIs{}, err
-	}
-
-	return types.WhatIs{
-		Did:       schema.GetDid(),
-		Schema:    &schema,
-		Creator:   simmAcc.Address.String(),
-		Timestamp: time.Now().Unix(),
-		IsActive:  true,
-	}, nil
-}
-
-=======
->>>>>>> 5ad28746
 func CreateMockSchema(simAcc simtypes.Account) (types.SchemaReference, error) {
 	doc, err := CreateMockDidDocument(simAcc)
 	if err != nil {
