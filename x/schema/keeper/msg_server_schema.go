package keeper

import (
	"context"
	"fmt"
	"net/http"
	"time"

	sdk "github.com/cosmos/cosmos-sdk/types"
	sdkerrors "github.com/cosmos/cosmos-sdk/types/errors"
	"github.com/sonr-io/sonr/pkg/did"
	"github.com/sonr-io/sonr/x/schema/types"
)

func (k msgServer) CreateSchema(goCtx context.Context, msg *types.MsgCreateSchema) (*types.MsgCreateSchemaResponse, error) {
	ctx := sdk.UnwrapSDKContext(goCtx)
	what_is_did, err := did.ParseDID(fmt.Sprintf("did:snr:%s", k.GenerateKeyForDID()))
	if err != nil {
		return nil, sdkerrors.Wrap(err, "error while creating did from cid")
	}
	k.Logger(ctx).Info(fmt.Sprintf("Creating schema with did %s", what_is_did))

	metadata := make(map[string]string)

	for _, m := range msg.Metadata {
		metadata[m.Key] = m.Value
	}

	var whatIs = types.WhatIs{
		Creator: msg.Creator,
		Did:     what_is_did.String(),
<<<<<<< HEAD
		Schema: &types.Schema{
			Did:      what_is_did.String(),
			Owner:    creator_did,
			Label:    msg.Label,
			Fields:   msg.Fields,
			Metadata: msg.Metadata,
=======
		Schema: &types.SchemaDefinition{
			Creator: msg.Creator,
			Did:     what_is_did.String(),
			Label:   msg.Label,
			Fields:  msg.Fields,
>>>>>>> e6a3b433
		},
		Timestamp: time.Now().Unix(),
		IsActive:  true,
		Metadata:  metadata,
	}

	k.SetWhatIs(ctx, whatIs)

	resp := types.MsgCreateSchemaResponse{
		Code:    http.StatusAccepted,
		Message: "Schema Registered Sucessfully",
		WhatIs:  &whatIs,
	}

	return &resp, nil
}

func (k msgServer) DeprecateSchema(goCtx context.Context, msg *types.MsgDeprecateSchema) (*types.MsgDeprecateSchemaResponse, error) {
	ctx := sdk.UnwrapSDKContext(goCtx)
	schemas, found := k.GetWhatIsFromCreator(ctx, msg.GetCreator())
	if !found {
		return nil, sdkerrors.Wrap(sdkerrors.ErrInvalidRequest, "No Schemas found under same creator as message creator.")
	}

	var what_is *types.WhatIs
	var foundSchemaWI bool
	for _, a := range schemas {
		if a.GetDid() == msg.GetDid() {
			what_is = a
			foundSchemaWI = true
			break
		}
	}

	if !foundSchemaWI {
		return nil, sdkerrors.Wrap(sdkerrors.ErrInvalidRequest, "No Schema with same creator as message creator found.")
	}

	//If already deactivated, do nothing.
	//Responsibility of caller to check if isActive beforehand
	if what_is.GetIsActive() {
		what_is.IsActive = false
		k.SetWhatIs(ctx, *what_is)
	}

	return &types.MsgDeprecateSchemaResponse{
		Code:    200,
		Message: "Schema deprecated successfully.",
	}, nil
}<|MERGE_RESOLUTION|>--- conflicted
+++ resolved
@@ -29,20 +29,12 @@
 	var whatIs = types.WhatIs{
 		Creator: msg.Creator,
 		Did:     what_is_did.String(),
-<<<<<<< HEAD
 		Schema: &types.Schema{
 			Did:      what_is_did.String(),
-			Owner:    creator_did,
+			Owner:    msg.Creator,
 			Label:    msg.Label,
 			Fields:   msg.Fields,
 			Metadata: msg.Metadata,
-=======
-		Schema: &types.SchemaDefinition{
-			Creator: msg.Creator,
-			Did:     what_is_did.String(),
-			Label:   msg.Label,
-			Fields:  msg.Fields,
->>>>>>> e6a3b433
 		},
 		Timestamp: time.Now().Unix(),
 		IsActive:  true,
