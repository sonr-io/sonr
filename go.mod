module github.com/sonr-io/sonr

go 1.17

require (
	github.com/99designs/keyring v1.1.6
	github.com/CosmWasm/wasmd v0.28.0
	github.com/cosmos/cosmos-sdk v0.45.5
	github.com/cosmos/ibc-go/v3 v3.0.0
	github.com/fxamacker/cbor/v2 v2.4.0
	github.com/gabriel-vasile/mimetype v1.4.0
	github.com/getsentry/sentry-go v0.14.0
	github.com/gin-gonic/gin v1.8.1
	github.com/gogo/protobuf v1.3.3
	github.com/golang-jwt/jwt v3.2.2+incompatible
	github.com/golang/protobuf v1.5.2
	github.com/google/open-location-code/go v0.0.0-20220120191843-cafb35c0d74d
	github.com/google/uuid v1.3.0
	github.com/gorilla/mux v1.8.0
	github.com/grpc-ecosystem/grpc-gateway v1.16.0
	github.com/hsanjuan/ipfs-lite v1.4.0
	github.com/ignite-hq/cli v0.22.0
	github.com/ipfs/go-cid v0.2.0
	github.com/ipfs/go-datastore v0.5.1
	github.com/ipfs/go-ipfs-api v0.3.0
	github.com/ipfs/go-ipns v0.1.2
	github.com/ipld/go-ipld-prime v0.16.0
	github.com/joho/godotenv v1.4.0
	github.com/kataras/go-events v0.0.3
	github.com/kataras/golog v0.1.7
	github.com/lestrrat-go/jwx/v2 v2.0.3
	github.com/libp2p/go-libp2p v0.20.1
	github.com/libp2p/go-libp2p-connmgr v0.4.0
	github.com/libp2p/go-libp2p-core v0.16.1
	github.com/libp2p/go-libp2p-discovery v0.7.0
	github.com/libp2p/go-libp2p-kad-dht v0.16.0
	github.com/libp2p/go-libp2p-pubsub v0.7.0
	github.com/libp2p/go-msgio v0.2.0
	github.com/marstr/guid v1.1.0
	github.com/mr-tron/base58 v1.2.0
	github.com/multiformats/go-multiaddr v0.5.0
	github.com/ockam-network/did v0.1.3
	github.com/patrickmn/go-cache v2.1.0+incompatible
	github.com/pkg/errors v0.9.1
	github.com/prometheus/client_golang v1.12.2
	github.com/shengdoushi/base58 v1.0.0
	github.com/sonr-io/multi-party-sig v0.7.0
	github.com/spf13/cast v1.5.0
	github.com/spf13/cobra v1.4.0
	github.com/spf13/pflag v1.0.5
	github.com/spf13/viper v1.11.0
	github.com/stretchr/testify v1.8.0
	github.com/swaggo/files v0.0.0-20220610200504-28940afbdbfe
	github.com/swaggo/gin-swagger v1.5.0
	github.com/tendermint/spn v0.2.1-0.20220609194312-7833ecf4454a
	github.com/tendermint/starport v0.19.5
	github.com/tendermint/tendermint v0.34.19
	github.com/tendermint/tm-db v0.6.7
	golang.org/x/crypto v0.0.0-20220926161630-eccd6366d1be
	golang.org/x/mobile v0.0.0-20220518205345-8578da9835fd
	google.golang.org/genproto v0.0.0-20221027153422-115e99e71e1c
	google.golang.org/grpc v1.50.1
	google.golang.org/protobuf v1.28.1
	gopkg.in/yaml.v2 v2.4.0
)

require (
	filippo.io/edwards25519 v1.0.0-beta.2 // indirect
	github.com/ChainSafe/go-schnorrkel v0.0.0-20200405005733-88cbf1b4c40d // indirect
	github.com/CosmWasm/wasmvm v1.0.0 // indirect
	github.com/KyleBanks/depth v1.2.1 // indirect
	github.com/Microsoft/go-winio v0.5.1 // indirect
	github.com/Microsoft/hcsshim v0.9.2 // indirect
	github.com/PuerkitoBio/purell v1.1.1 // indirect
	github.com/PuerkitoBio/urlesc v0.0.0-20170810143723-de5bf2ad4578 // indirect
	github.com/Workiva/go-datastructures v1.0.53 // indirect
	github.com/alecthomas/units v0.0.0-20210927113745-59d0afb8317a // indirect
	github.com/andrew-d/go-termutil v0.0.0-20150726205930-009166a695a2 // indirect
	github.com/armon/go-metrics v0.3.10 // indirect
	github.com/armon/go-socks5 v0.0.0-20160902184237-e75332964ef5 // indirect
	github.com/benbjohnson/clock v1.3.0 // indirect
	github.com/beorn7/perks v1.0.1 // indirect
	github.com/bgentry/speakeasy v0.1.0 // indirect
	github.com/blang/semver v3.5.1+incompatible // indirect
	github.com/btcsuite/btcd v0.22.1 // indirect
	github.com/btcsuite/btcd/btcec/v2 v2.1.3 // indirect
	github.com/btcsuite/btcd/chaincfg/chainhash v1.0.1 // indirect
	github.com/buger/jsonparser v1.1.1 // indirect
	github.com/cenkalti/backoff v2.2.1+incompatible // indirect
	github.com/cespare/xxhash v1.1.0 // indirect
	github.com/cespare/xxhash/v2 v2.1.2 // indirect
	github.com/cheekybits/genny v1.0.0 // indirect
	github.com/coinbase/rosetta-sdk-go v0.7.0 // indirect
	github.com/confio/ics23/go v0.7.0 // indirect
	github.com/containerd/cgroups v1.0.3 // indirect
	github.com/containerd/containerd v1.6.2 // indirect
	github.com/coreos/go-systemd/v22 v22.3.2 // indirect
	github.com/cosmos/btcutil v1.0.4 // indirect
	github.com/cosmos/go-bip39 v1.0.0 // indirect
	github.com/cosmos/gorocksdb v1.2.0 // indirect
	github.com/cosmos/iavl v0.17.3 // indirect
	github.com/cosmos/ledger-cosmos-go v0.11.1 // indirect
	github.com/cosmos/ledger-go v0.9.2 // indirect
	github.com/crackcomm/go-gitignore v0.0.0-20170627025303-887ab5e44cc3 // indirect
	github.com/cronokirby/saferith v0.33.0 // indirect
	github.com/cskr/pubsub v1.0.2 // indirect
	github.com/danieljoos/wincred v1.1.2 // indirect
	github.com/davecgh/go-spew v1.1.1 // indirect
	github.com/davidlazar/go-crypto v0.0.0-20200604182044-b73af7476f6c // indirect
	github.com/decred/dcrd/dcrec/secp256k1/v3 v3.0.0 // indirect
	github.com/decred/dcrd/dcrec/secp256k1/v4 v4.0.1 // indirect
	github.com/desertbit/timer v0.0.0-20180107155436-c41aec40b27f // indirect
	github.com/dgraph-io/badger/v2 v2.2007.4 // indirect
	github.com/dgraph-io/ristretto v0.0.3 // indirect
	github.com/dgryski/go-farm v0.0.0-20200201041132-a6ae2369ad13 // indirect
	github.com/docker/docker v20.10.7+incompatible // indirect
	github.com/docker/go-units v0.4.0 // indirect
	github.com/dustin/go-humanize v1.0.1-0.20200219035652-afde56e7acac // indirect
	github.com/dvsekhvalnov/jose2go v1.5.0 // indirect
	github.com/elastic/gosigar v0.14.2 // indirect
	github.com/emicklei/proto v1.9.0 // indirect
	github.com/emirpasic/gods v1.12.0 // indirect
	github.com/fatih/color v1.13.0 // indirect
	github.com/felixge/httpsnoop v1.0.1 // indirect
	github.com/flynn/noise v1.0.0 // indirect
	github.com/francoispqt/gojay v1.2.13 // indirect
	github.com/fsnotify/fsnotify v1.5.4 // indirect
	github.com/ghodss/yaml v1.0.0 // indirect
	github.com/gin-contrib/sse v0.1.0 // indirect
	github.com/go-git/gcfg v1.5.0 // indirect
	github.com/go-git/go-billy/v5 v5.0.0 // indirect
	github.com/go-git/go-git/v5 v5.1.0 // indirect
	github.com/go-kit/kit v0.12.0 // indirect
	github.com/go-kit/log v0.2.0 // indirect
	github.com/go-logfmt/logfmt v0.5.1 // indirect
	github.com/go-openapi/jsonpointer v0.19.5 // indirect
	github.com/go-openapi/jsonreference v0.19.6 // indirect
	github.com/go-openapi/spec v0.20.4 // indirect
	github.com/go-openapi/swag v0.19.15 // indirect
	github.com/go-playground/locales v0.14.0 // indirect
	github.com/go-playground/universal-translator v0.18.0 // indirect
	github.com/go-playground/validator/v10 v10.11.1 // indirect
	github.com/go-task/slim-sprig v0.0.0-20210107165309-348f09dbbbc0 // indirect
	github.com/gobwas/ws v1.1.0 // indirect
	github.com/goccy/go-json v0.9.11 // indirect
	github.com/goccy/go-yaml v1.9.4 // indirect
	github.com/godbus/dbus v0.0.0-20190726142602-4481cbc300e2 // indirect
	github.com/godbus/dbus/v5 v5.1.0 // indirect
	github.com/gogo/gateway v1.1.0 // indirect
	github.com/golang/groupcache v0.0.0-20210331224755-41bb18bfe9da // indirect
	github.com/golang/snappy v0.0.4 // indirect
	github.com/google/btree v1.0.1 // indirect
	github.com/google/gofuzz v1.2.0 // indirect
	github.com/google/gopacket v1.1.19 // indirect
	github.com/google/orderedcode v0.0.1 // indirect
	github.com/gookit/color v1.5.0 // indirect
	github.com/gopherjs/gopherjs v1.17.2 // indirect
	github.com/gorilla/handlers v1.5.1 // indirect
	github.com/gorilla/websocket v1.5.0 // indirect
	github.com/grpc-ecosystem/go-grpc-middleware v1.3.0 // indirect
	github.com/gsterjov/go-libsecret v0.0.0-20161001094733-a6f4afe4910c // indirect
	github.com/gtank/merlin v0.1.1 // indirect
	github.com/gtank/ristretto255 v0.1.2 // indirect
	github.com/hashicorp/errwrap v1.1.0 // indirect
	github.com/hashicorp/go-immutable-radix v1.3.1 // indirect
	github.com/hashicorp/go-multierror v1.1.1 // indirect
	github.com/hashicorp/golang-lru v0.5.4 // indirect
	github.com/hashicorp/hcl v1.0.0 // indirect
	github.com/hdevalence/ed25519consensus v0.0.0-20210204194344-59a8610d2b87 // indirect
	github.com/huin/goupnp v1.0.3 // indirect
	github.com/iancoleman/strcase v0.2.0 // indirect
	github.com/imdario/mergo v0.3.12 // indirect
	github.com/improbable-eng/grpc-web v0.14.1 // indirect
	github.com/inconshreveable/mousetrap v1.0.0 // indirect
	github.com/ipfs/bbloom v0.0.4 // indirect
	github.com/ipfs/go-bitfield v1.0.0 // indirect
	github.com/ipfs/go-bitswap v0.6.0 // indirect
	github.com/ipfs/go-block-format v0.0.3 // indirect
	github.com/ipfs/go-blockservice v0.3.0 // indirect
	github.com/ipfs/go-cidutil v0.0.2 // indirect
	github.com/ipfs/go-fetcher v1.5.0 // indirect
	github.com/ipfs/go-ipfs-blockstore v1.2.0 // indirect
	github.com/ipfs/go-ipfs-chunker v0.0.5 // indirect
	github.com/ipfs/go-ipfs-config v0.19.0 // indirect
	github.com/ipfs/go-ipfs-delay v0.0.1 // indirect
	github.com/ipfs/go-ipfs-ds-help v1.1.0 // indirect
	github.com/ipfs/go-ipfs-exchange-interface v0.1.0 // indirect
	github.com/ipfs/go-ipfs-exchange-offline v0.2.0 // indirect
	github.com/ipfs/go-ipfs-files v0.0.9 // indirect
	github.com/ipfs/go-ipfs-posinfo v0.0.1 // indirect
	github.com/ipfs/go-ipfs-pq v0.0.2 // indirect
	github.com/ipfs/go-ipfs-provider v0.7.1 // indirect
	github.com/ipfs/go-ipfs-util v0.0.2 // indirect
	github.com/ipfs/go-ipld-cbor v0.0.6 // indirect
	github.com/ipfs/go-ipld-format v0.4.0 // indirect
	github.com/ipfs/go-ipld-legacy v0.1.0 // indirect
	github.com/ipfs/go-log v1.0.5 // indirect
	github.com/ipfs/go-log/v2 v2.5.1 // indirect
	github.com/ipfs/go-merkledag v0.6.0 // indirect
	github.com/ipfs/go-metrics-interface v0.0.1 // indirect
	github.com/ipfs/go-peertaskqueue v0.7.0 // indirect
	github.com/ipfs/go-unixfs v0.3.1 // indirect
	github.com/ipfs/go-verifcid v0.0.1 // indirect
	github.com/ipfs/interface-go-ipfs-core v0.4.0 // indirect
	github.com/ipld/go-codec-dagpb v1.3.0 // indirect
	github.com/jackpal/go-nat-pmp v1.0.2 // indirect
	github.com/jbenet/go-context v0.0.0-20150711004518-d14ea06fba99 // indirect
	github.com/jbenet/go-temp-err-catcher v0.1.0 // indirect
	github.com/jbenet/goprocess v0.1.4 // indirect
	github.com/jmhodges/levigo v1.0.0 // indirect
	github.com/josharian/intern v1.0.0 // indirect
	github.com/jpillora/ansi v1.0.2 // indirect
	github.com/jpillora/backoff v1.0.0 // indirect
	github.com/jpillora/chisel v1.7.7 // indirect
	github.com/jpillora/requestlog v1.0.0 // indirect
	github.com/jpillora/sizestr v1.0.0 // indirect
	github.com/json-iterator/go v1.1.12 // indirect
	github.com/kataras/pio v0.0.11 // indirect
	github.com/kevinburke/ssh_config v0.0.0-20190725054713-01f96b0aa0cd // indirect
	github.com/klauspost/compress v1.15.11 // indirect
	github.com/klauspost/cpuid/v2 v2.0.12 // indirect
	github.com/koron/go-ssdp v0.0.2 // indirect
	github.com/leodido/go-urn v1.2.1 // indirect
	github.com/lestrrat-go/blackmagic v1.0.1 // indirect
	github.com/lestrrat-go/httpcc v1.0.1 // indirect
	github.com/lestrrat-go/httprc v1.0.2 // indirect
	github.com/lestrrat-go/iter v1.0.2 // indirect
	github.com/lestrrat-go/option v1.0.0 // indirect
	github.com/lib/pq v1.10.4 // indirect
	github.com/libp2p/go-buffer-pool v0.0.2 // indirect
	github.com/libp2p/go-cidranger v1.1.0 // indirect
	github.com/libp2p/go-eventbus v0.2.1 // indirect
	github.com/libp2p/go-flow-metrics v0.0.3 // indirect
	github.com/libp2p/go-libp2p-asn-util v0.2.0 // indirect
	github.com/libp2p/go-libp2p-kbucket v0.4.7 // indirect
	github.com/libp2p/go-libp2p-loggables v0.1.0 // indirect
	github.com/libp2p/go-libp2p-peerstore v0.6.0 // indirect
	github.com/libp2p/go-libp2p-record v0.1.3 // indirect
	github.com/libp2p/go-libp2p-resource-manager v0.3.0 // indirect
	github.com/libp2p/go-libp2p-routing-helpers v0.2.3 // indirect
	github.com/libp2p/go-nat v0.1.0 // indirect
	github.com/libp2p/go-netroute v0.2.0 // indirect
	github.com/libp2p/go-openssl v0.0.7 // indirect
	github.com/libp2p/go-reuseport v0.2.0 // indirect
	github.com/libp2p/go-reuseport-transport v0.1.0 // indirect
	github.com/libp2p/go-tcp-transport v0.5.1 // indirect
	github.com/libp2p/go-ws-transport v0.6.0 // indirect
	github.com/libp2p/go-yamux/v3 v3.1.2 // indirect
	github.com/libp2p/zeroconf/v2 v2.1.1 // indirect
	github.com/lucas-clemente/quic-go v0.27.1 // indirect
	github.com/magiconair/properties v1.8.6 // indirect
	github.com/mailru/easyjson v0.7.7 // indirect
	github.com/marten-seemann/qtls-go1-16 v0.1.5 // indirect
	github.com/marten-seemann/qtls-go1-17 v0.1.1 // indirect
	github.com/marten-seemann/qtls-go1-18 v0.1.1 // indirect
	github.com/marten-seemann/tcp v0.0.0-20210406111302-dfbc87cc63fd // indirect
	github.com/mattn/go-colorable v0.1.13 // indirect
	github.com/mattn/go-isatty v0.0.16 // indirect
	github.com/mattn/go-zglob v0.0.3 // indirect
	github.com/matttproud/golang_protobuf_extensions v1.0.2-0.20181231171920-c182affec369 // indirect
	github.com/miekg/dns v1.1.48 // indirect
	github.com/mikioh/tcpinfo v0.0.0-20190314235526-30a79bb1804b // indirect
	github.com/mikioh/tcpopt v0.0.0-20190314235656-172688c1accc // indirect
	github.com/mimoo/StrobeGo v0.0.0-20181016162300-f8f6d4d2b643 // indirect
	github.com/minio/blake2b-simd v0.0.0-20160723061019-3f5f724cb5b1 // indirect
	github.com/minio/highwayhash v1.0.2 // indirect
	github.com/minio/sha256-simd v1.0.0 // indirect
	github.com/mitchellh/go-homedir v1.1.0 // indirect
	github.com/mitchellh/mapstructure v1.4.3 // indirect
	github.com/moby/sys/mount v0.3.1 // indirect
	github.com/moby/sys/mountinfo v0.6.0 // indirect
	github.com/modern-go/concurrent v0.0.0-20180306012644-bacd9c7ef1dd // indirect
	github.com/modern-go/reflect2 v1.0.2 // indirect
	github.com/mtibben/percent v0.2.1 // indirect
	github.com/multiformats/go-base32 v0.0.4 // indirect
	github.com/multiformats/go-base36 v0.1.0 // indirect
	github.com/multiformats/go-multiaddr-dns v0.3.1 // indirect
	github.com/multiformats/go-multiaddr-fmt v0.1.0 // indirect
	github.com/multiformats/go-multibase v0.0.3 // indirect
	github.com/multiformats/go-multicodec v0.4.1 // indirect
	github.com/multiformats/go-multihash v0.1.0 // indirect
	github.com/multiformats/go-multistream v0.3.1 // indirect
	github.com/multiformats/go-varint v0.0.6 // indirect
	github.com/nxadm/tail v1.4.8 // indirect
	github.com/onsi/ginkgo v1.16.5 // indirect
	github.com/onsi/gomega v1.18.1 // indirect
	github.com/opencontainers/go-digest v1.0.0 // indirect
	github.com/opencontainers/image-spec v1.0.2 // indirect
	github.com/opencontainers/runc v1.1.0 // indirect
	github.com/opencontainers/runtime-spec v1.0.3-0.20210326190908-1c3f411f0417 // indirect
	github.com/opentracing/opentracing-go v1.2.0 // indirect
	github.com/otiai10/copy v1.7.0 // indirect
	github.com/pbnjay/memory v0.0.0-20210728143218-7b4eea64cf58 // indirect
	github.com/pelletier/go-toml v1.9.4 // indirect
	github.com/pelletier/go-toml/v2 v2.0.5 // indirect
	github.com/petermattis/goid v0.0.0-20180202154549-b0b1615b78e5 // indirect
	github.com/pmezard/go-difflib v1.0.0 // indirect
	github.com/polydawn/refmt v0.0.0-20201211092308-30ac6d18308e // indirect
	github.com/prometheus/client_model v0.2.0 // indirect
	github.com/prometheus/common v0.33.0 // indirect
	github.com/prometheus/procfs v0.7.3 // indirect
	github.com/radovskyb/watcher v1.0.7 // indirect
	github.com/rakyll/statik v0.1.7 // indirect
	github.com/raulk/clock v1.1.0 // indirect
	github.com/raulk/go-watchdog v1.2.0 // indirect
	github.com/rcrowley/go-metrics v0.0.0-20200313005456-10cdbea86bc0 // indirect
	github.com/regen-network/cosmos-proto v0.3.1 // indirect
	github.com/rs/cors v1.8.2 // indirect
	github.com/rs/zerolog v1.26.1 // indirect
	github.com/sasha-s/go-deadlock v0.2.1-0.20190427202633-1595213edefa // indirect
	github.com/sergi/go-diff v1.2.0 // indirect
	github.com/sirupsen/logrus v1.9.0 // indirect
	github.com/smartystreets/assertions v1.13.0 // indirect
	github.com/smartystreets/goconvey v1.7.2 // indirect
	github.com/sonr-io/go-keychain v0.0.0-20220701165513-84cc180cb501 // indirect
	github.com/spacemonkeygo/spacelog v0.0.0-20180420211403-2296661a0572 // indirect
	github.com/spaolacci/murmur3 v1.1.0 // indirect
	github.com/spf13/afero v1.8.2 // indirect
	github.com/spf13/jwalterweatherman v1.1.0 // indirect
	github.com/subosito/gotenv v1.2.0 // indirect
	github.com/syndtr/goleveldb v1.0.1-0.20200815110645-5c35d600f0ca // indirect
	github.com/takuoki/gocase v1.0.0 // indirect
	github.com/tendermint/btcd v0.1.1 // indirect
	github.com/tendermint/crypto v0.0.0-20191022145703-50d29ede1e15 // indirect
	github.com/tendermint/fundraising v0.3.0 // indirect
	github.com/tendermint/go-amino v0.16.0 // indirect
	github.com/tomasen/realip v0.0.0-20180522021738-f0c99a92ddce // indirect
	github.com/ugorji/go/codec v1.2.7 // indirect
	github.com/whyrusleeping/cbor-gen v0.0.0-20200123233031-1cdf64d27158 // indirect
	github.com/whyrusleeping/chunker v0.0.0-20181014151217-fe64bd25879f // indirect
	github.com/whyrusleeping/go-keyspace v0.0.0-20160322163242-5b898ac5add1 // indirect
	github.com/whyrusleeping/multiaddr-filter v0.0.0-20160516205228-e903e4adabd7 // indirect
	github.com/whyrusleeping/tar-utils v0.0.0-20180509141711-8c6c8ba81d5c // indirect
	github.com/whyrusleeping/timecache v0.0.0-20160911033111-cfcb2f1abfee // indirect
	github.com/x448/float16 v0.8.4 // indirect
	github.com/xanzy/ssh-agent v0.2.1 // indirect
	github.com/xo/terminfo v0.0.0-20210125001918-ca9a967f8778 // indirect
	github.com/zeebo/blake3 v0.2.0 // indirect
	github.com/zondax/hid v0.9.0 // indirect
	go.etcd.io/bbolt v1.3.6 // indirect
	go.opencensus.io v0.23.0 // indirect
	go.uber.org/atomic v1.9.0 // indirect
	go.uber.org/multierr v1.8.0 // indirect
	go.uber.org/zap v1.21.0 // indirect
	golang.org/x/mod v0.6.0-dev.0.20220419223038-86c51ed26bb4 // indirect
<<<<<<< HEAD
=======
	golang.org/x/net v0.1.0 // indirect
>>>>>>> 777af695
	golang.org/x/sync v0.0.0-20220929204114-8fcdb60fdcc0 // indirect
	golang.org/x/sys v0.1.0 // indirect
	golang.org/x/term v0.1.0 // indirect
	golang.org/x/text v0.4.0 // indirect
	golang.org/x/tools v0.1.12 // indirect
	golang.org/x/xerrors v0.0.0-20220907171357-04be3eba64a2 // indirect
<<<<<<< HEAD
	gopkg.in/ini.v1 v1.66.4 // indirect
=======
	gopkg.in/ini.v1 v1.67.0 // indirect
>>>>>>> 777af695
	gopkg.in/tomb.v1 v1.0.0-20141024135613-dd632973f1e7 // indirect
	gopkg.in/warnings.v0 v0.1.2 // indirect
	gopkg.in/yaml.v3 v3.0.1 // indirect
	lukechampine.com/blake3 v1.1.7 // indirect
	nhooyr.io/websocket v1.8.6 // indirect
)

require (
	github.com/sonr-io/keyring v1.2.2-0.20220701165800-b4428a8aad16 // indirect
	github.com/swaggo/swag v1.8.1 // indirect
	golang.org/x/net v0.1.0 // indirect
)

replace (
	github.com/99designs/keyring => github.com/sonr-io/keyring v1.2.2-0.20220701001003-9f5deb6c197a
	github.com/CosmWasm/wasmd => github.com/CosmWasm/wasmd v0.28.0
	github.com/elastic/gosigar => github.com/sonr-io/gosigar v0.14.3-0.20220630215707-0c344b060447
	github.com/gogo/protobuf => github.com/regen-network/protobuf v1.3.3-alpha.regen.1
	google.golang.org/grpc => google.golang.org/grpc v1.33.2
)<|MERGE_RESOLUTION|>--- conflicted
+++ resolved
@@ -63,6 +63,8 @@
 	google.golang.org/protobuf v1.28.1
 	gopkg.in/yaml.v2 v2.4.0
 )
+
+require golang.org/x/net v0.1.0 // indirect
 
 require (
 	filippo.io/edwards25519 v1.0.0-beta.2 // indirect
@@ -313,11 +315,13 @@
 	github.com/smartystreets/assertions v1.13.0 // indirect
 	github.com/smartystreets/goconvey v1.7.2 // indirect
 	github.com/sonr-io/go-keychain v0.0.0-20220701165513-84cc180cb501 // indirect
+	github.com/sonr-io/keyring v1.2.2-0.20220701165800-b4428a8aad16 // indirect
 	github.com/spacemonkeygo/spacelog v0.0.0-20180420211403-2296661a0572 // indirect
 	github.com/spaolacci/murmur3 v1.1.0 // indirect
 	github.com/spf13/afero v1.8.2 // indirect
 	github.com/spf13/jwalterweatherman v1.1.0 // indirect
 	github.com/subosito/gotenv v1.2.0 // indirect
+	github.com/swaggo/swag v1.8.1 // indirect
 	github.com/syndtr/goleveldb v1.0.1-0.20200815110645-5c35d600f0ca // indirect
 	github.com/takuoki/gocase v1.0.0 // indirect
 	github.com/tendermint/btcd v0.1.1 // indirect
@@ -343,32 +347,18 @@
 	go.uber.org/multierr v1.8.0 // indirect
 	go.uber.org/zap v1.21.0 // indirect
 	golang.org/x/mod v0.6.0-dev.0.20220419223038-86c51ed26bb4 // indirect
-<<<<<<< HEAD
-=======
-	golang.org/x/net v0.1.0 // indirect
->>>>>>> 777af695
 	golang.org/x/sync v0.0.0-20220929204114-8fcdb60fdcc0 // indirect
 	golang.org/x/sys v0.1.0 // indirect
 	golang.org/x/term v0.1.0 // indirect
 	golang.org/x/text v0.4.0 // indirect
 	golang.org/x/tools v0.1.12 // indirect
 	golang.org/x/xerrors v0.0.0-20220907171357-04be3eba64a2 // indirect
-<<<<<<< HEAD
-	gopkg.in/ini.v1 v1.66.4 // indirect
-=======
 	gopkg.in/ini.v1 v1.67.0 // indirect
->>>>>>> 777af695
 	gopkg.in/tomb.v1 v1.0.0-20141024135613-dd632973f1e7 // indirect
 	gopkg.in/warnings.v0 v0.1.2 // indirect
 	gopkg.in/yaml.v3 v3.0.1 // indirect
 	lukechampine.com/blake3 v1.1.7 // indirect
 	nhooyr.io/websocket v1.8.6 // indirect
-)
-
-require (
-	github.com/sonr-io/keyring v1.2.2-0.20220701165800-b4428a8aad16 // indirect
-	github.com/swaggo/swag v1.8.1 // indirect
-	golang.org/x/net v0.1.0 // indirect
 )
 
 replace (
