package models

import (
	"fmt"
	"time"

	"github.com/libp2p/go-libp2p-core/peer"
	"github.com/multiformats/go-multiaddr"
	"google.golang.org/protobuf/proto"
)

// ** ─── Peer MANAGEMENT ────────────────────────────────────────────────────────
// ^ Create New Peer from Connection Request and Host ID ^ //
<<<<<<< HEAD
func (u *User) NewPeer(id peer.ID, maddr multiaddr.Multiaddr) {
	// Initialize
	deviceID := u.Device.GetId()
	c := u.GetContact()
	profile := c.GetProfile()

	// Set Peer
	u.Peer = &Peer{
		Id: &Peer_ID{
			Peer:   id.String(),
			Device: deviceID,
=======
func (u *User) NewPeer(id peer.ID, maddr multiaddr.Multiaddr) *SonrError {
	u.Peer = &Peer{
		Id: &Peer_ID{
			Peer:   id.String(),
			Device: u.DeviceID(),
			Sname:  u.SName(),
>>>>>>> 4056bee9
		},
		Profile:  u.Profile(),
		Platform: u.Device.Platform,
		Model:    u.Device.Model,
	}
	// Set Device Topic
	u.Connection.Router.DeviceTopic = fmt.Sprintf("/sonr/user/%s", u.Username())
}

// ^ Returns Peer as Buffer ^ //
func (p *Peer) Buffer() ([]byte, error) {
	buf, err := proto.Marshal(p)
	if err != nil {
		return nil, err
	}
	return buf, nil
}

<<<<<<< HEAD
// ^ Checks for Host Peer ID is Same ^ //
func (p *Peer) IsPeerID(pid peer.ID) bool {
	return p.Id.Peer == pid.String()
=======
// ^ Returns Peer User ID ^ //
func (p *Peer) DeviceID() string {
	return string(p.Id.GetDevice())
}

// ^ Returns Peer ID String Value
func (p *Peer) PeerID() string {
	return p.Id.Peer
}

// ^ Returns Peer User ID ^ //
func (p *Peer) UserID() string {
	return p.Id.GetSname()
}

// ^ Checks if Two Peers are the Same by Device ID and Peer ID
func (p *Peer) IsSame(other *Peer) bool {
	return p.PeerID() == other.PeerID() && p.DeviceID() == other.DeviceID() && p.UserID() == other.UserID()
>>>>>>> 4056bee9
}

// ^ Checks if PeerDeviceIDID is the Same
func (p *Peer) IsSameDeviceID(other *Peer) bool {
	return p.DeviceID() == other.DeviceID()
}

// ^ Checks if PeerID is the Same
func (p *Peer) IsSamePeerID(pid peer.ID) bool {
	return p.PeerID() == pid.String()
}

<<<<<<< HEAD
// ^ Returns Peer User ID ^ //
func (p *Peer) DeviceID() string {
	return string(p.Id.GetDevice())
}

// ^ Checks for Host Peer ID String is not Same ^ //
func (p *Peer) PeerID() string {
	return p.Id.Peer
=======
// ^ Checks if Two Peers are NOT the Same by Device ID and Peer ID
func (p *Peer) IsNotSame(other *Peer) bool {
	return p.PeerID() != other.PeerID() && p.DeviceID() != other.DeviceID() && p.UserID() != other.UserID()
}

// ^ Checks if DeviceID is NOT the Same
func (p *Peer) IsNotSameDeviceID(other *Peer) bool {
	return p.DeviceID() == other.DeviceID()
}

// ^ Checks if PeerID is NOT the Same
func (p *Peer) IsNotSamePeerID(pid peer.ID) bool {
	return p.PeerID() != pid.String()
>>>>>>> 4056bee9
}

// ^ Signs AuthReply with Flat Contact
func (u *User) SignFlatReply(from *Peer) *AuthReply {
	return &AuthReply{
		Type:     AuthReply_FlatContact,
		From:     u.GetPeer(),
		To:       from,
		Decision: true,
		Data: &Transfer{
			// SQL Properties
			Payload:  Payload_CONTACT,
			Received: int32(time.Now().Unix()),

			// Owner Properties
			Owner:    u.GetPeer().Profile,
			Receiver: from.GetProfile(),

			// Data Properties
			Data: u.GetContact().ToData(),
		},
	}
}

// ^ SignUpdate Creates Lobby Event with Peer Data ^
func (p *Peer) SignUpdate() *LobbyEvent {
	return &LobbyEvent{
		Event: &LobbyEvent_Local{
			Local: LobbyEvent_UPDATE,
		},
		From: p,
		Id:   p.PeerID(),
	}
}<|MERGE_RESOLUTION|>--- conflicted
+++ resolved
@@ -11,33 +11,20 @@
 
 // ** ─── Peer MANAGEMENT ────────────────────────────────────────────────────────
 // ^ Create New Peer from Connection Request and Host ID ^ //
-<<<<<<< HEAD
-func (u *User) NewPeer(id peer.ID, maddr multiaddr.Multiaddr) {
-	// Initialize
-	deviceID := u.Device.GetId()
-	c := u.GetContact()
-	profile := c.GetProfile()
-
-	// Set Peer
-	u.Peer = &Peer{
-		Id: &Peer_ID{
-			Peer:   id.String(),
-			Device: deviceID,
-=======
 func (u *User) NewPeer(id peer.ID, maddr multiaddr.Multiaddr) *SonrError {
 	u.Peer = &Peer{
 		Id: &Peer_ID{
 			Peer:   id.String(),
 			Device: u.DeviceID(),
 			Sname:  u.SName(),
->>>>>>> 4056bee9
 		},
 		Profile:  u.Profile(),
 		Platform: u.Device.Platform,
 		Model:    u.Device.Model,
 	}
 	// Set Device Topic
-	u.Connection.Router.DeviceTopic = fmt.Sprintf("/sonr/user/%s", u.Username())
+	u.Connection.Router.DeviceTopic = fmt.Sprintf("/sonr/topic/%s", u.Peer.UserID())
+	return nil
 }
 
 // ^ Returns Peer as Buffer ^ //
@@ -49,11 +36,6 @@
 	return buf, nil
 }
 
-<<<<<<< HEAD
-// ^ Checks for Host Peer ID is Same ^ //
-func (p *Peer) IsPeerID(pid peer.ID) bool {
-	return p.Id.Peer == pid.String()
-=======
 // ^ Returns Peer User ID ^ //
 func (p *Peer) DeviceID() string {
 	return string(p.Id.GetDevice())
@@ -72,7 +54,6 @@
 // ^ Checks if Two Peers are the Same by Device ID and Peer ID
 func (p *Peer) IsSame(other *Peer) bool {
 	return p.PeerID() == other.PeerID() && p.DeviceID() == other.DeviceID() && p.UserID() == other.UserID()
->>>>>>> 4056bee9
 }
 
 // ^ Checks if PeerDeviceIDID is the Same
@@ -85,16 +66,6 @@
 	return p.PeerID() == pid.String()
 }
 
-<<<<<<< HEAD
-// ^ Returns Peer User ID ^ //
-func (p *Peer) DeviceID() string {
-	return string(p.Id.GetDevice())
-}
-
-// ^ Checks for Host Peer ID String is not Same ^ //
-func (p *Peer) PeerID() string {
-	return p.Id.Peer
-=======
 // ^ Checks if Two Peers are NOT the Same by Device ID and Peer ID
 func (p *Peer) IsNotSame(other *Peer) bool {
 	return p.PeerID() != other.PeerID() && p.DeviceID() != other.DeviceID() && p.UserID() != other.UserID()
@@ -108,16 +79,13 @@
 // ^ Checks if PeerID is NOT the Same
 func (p *Peer) IsNotSamePeerID(pid peer.ID) bool {
 	return p.PeerID() != pid.String()
->>>>>>> 4056bee9
 }
 
 // ^ Signs AuthReply with Flat Contact
 func (u *User) SignFlatReply(from *Peer) *AuthReply {
 	return &AuthReply{
-		Type:     AuthReply_FlatContact,
-		From:     u.GetPeer(),
-		To:       from,
-		Decision: true,
+		Type: AuthReply_FlatContact,
+		From: u.GetPeer(),
 		Data: &Transfer{
 			// SQL Properties
 			Payload:  Payload_CONTACT,
@@ -140,6 +108,6 @@
 			Local: LobbyEvent_UPDATE,
 		},
 		From: p,
-		Id:   p.PeerID(),
+		Id:   p.Id.Peer,
 	}
 }