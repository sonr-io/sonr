--- conflicted
+++ resolved
@@ -185,17 +185,6 @@
 	}
 }
 
-<<<<<<< HEAD
-// Method Adds Device from Link Request, Returns Updated Object
-func (u *User) AddDevice(lr *LinkResponse) *User {
-	u.Devices[lr.DeviceLabel] = lr.GetDevice()
-	return u
-}
-
-// Method Returns Username
-func (u *User) Username() string {
-	return fmt.Sprintf("%s.snr/", u.Contact.Profile.GetUsername())
-=======
 func (u *User) DeviceID() string {
 	return u.Device.GetId()
 }
@@ -211,7 +200,6 @@
 
 func (u *User) Profile() *Profile {
 	return u.GetContact().GetProfile()
->>>>>>> 4056bee9
 }
 
 // Method Returns Private Key
