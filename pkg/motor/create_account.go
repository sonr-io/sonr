--- conflicted
+++ resolved
@@ -45,14 +45,10 @@
 }
 
 // CreateAccountWithKeys allows PSK and DSC to be provided manually
-<<<<<<< HEAD
-func (mtr *MotorNodeImpl) CreateAccountWithKeys(request mt.CreateAccountWithKeysRequest) (mt.CreateAccountWithKeysResponse, error) {
-=======
 func (mtr *motorNodeImpl) CreateAccountWithKeys(request mt.CreateAccountWithKeysRequest) (mt.CreateAccountWithKeysResponse, error) {
 	// Create Client instance
 	mtr.Cosmos = client.NewClient(mtr.clientMode)
 
->>>>>>> ee074bb1
 	// create motor
 	// mtr.callback.OnMotorEvent("Initializing motor", false)
 	if err := initMotor(mtr); err != nil {
