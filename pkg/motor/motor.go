--- conflicted
+++ resolved
@@ -84,12 +84,6 @@
 
 func initMotor(mtr *motorNodeImpl, options ...mpc.WalletOption) (err error) {
 	mtr.log = logger.New(mtr.logLevel, "motor")
-<<<<<<< HEAD
-
-=======
-	// Create Client instance
-	mtr.Cosmos = client.NewClient(mtr.clientMode)
->>>>>>> aaa677fe
 	// Generate wallet
 	mtr.log.Info("Generating wallet...")
 	mtr.Wallet, err = mpc.GenerateWallet(mtr.callback, options...)
