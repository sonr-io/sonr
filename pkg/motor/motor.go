package motor

import (
	"fmt"
	"log"
	"strings"

	"github.com/cosmos/cosmos-sdk/crypto/keys/secp256k1"
	"github.com/mr-tron/base58"
	"github.com/sonr-io/multi-party-sig/pkg/party"
	"github.com/sonr-io/sonr/pkg/client"
	"github.com/sonr-io/sonr/pkg/crypto/mpc"
	"github.com/sonr-io/sonr/pkg/did"
	"github.com/sonr-io/sonr/pkg/did/ssi"
<<<<<<< HEAD
	bt "github.com/sonr-io/sonr/x/bucket/types"
	st "github.com/sonr-io/sonr/x/schema/types"
	"google.golang.org/grpc"
=======
	"github.com/sonr-io/sonr/pkg/host"
	dp "github.com/sonr-io/sonr/pkg/motor/x/discover"
	"github.com/sonr-io/sonr/third_party/types/common"
	mt "github.com/sonr-io/sonr/third_party/types/motor"
>>>>>>> 04960e15
)

type motorNodeImpl struct {
	DeviceID    string
	Cosmos      *client.Client
	Wallet      *mpc.Wallet
	Address     string
	PubKey      *secp256k1.PubKey
	DID         did.DID
	DIDDocument did.Document

	// Disable for now as per https://github.com/golang/go/issues/40569
	// SonrHost    host.SonrHost

	// internal protocols
	isHostEnabled      bool
	isDiscoveryEnabled bool
	callback           common.MotorCallback
	discovery          *dp.DiscoverProtocol

	// configuration
	homeDir    string
	supportDir string
	tempDir    string

	// Sharding
	deviceShard   []byte
	sharedShard   []byte
	recoveryShard []byte
	unusedShards  [][]byte

	// resource management
	Resources *motorResources
}

func EmptyMotor(r *mt.InitializeRequest, cb common.MotorCallback) (*motorNodeImpl, error) {
	if r.GetDeviceId() == "" {
		return nil, fmt.Errorf("DeviceID is required to initialize motor node")
	}
	return &motorNodeImpl{
		isHostEnabled:      r.GetEnableHost(),
		isDiscoveryEnabled: r.GetEnableDiscovery(),
		DeviceID:           r.GetDeviceId(),
		homeDir:            r.GetHomeDir(),
		supportDir:         r.GetSupportDir(),
		tempDir:            r.GetTempDir(),
		callback:           cb,
	}, nil
}

func initMotor(mtr *motorNodeImpl, options ...mpc.WalletOption) (err error) {
	// Create Client instance
	mtr.Cosmos = client.NewClient(client.ConnEndpointType_BETA)
	// Generate wallet
	log.Println("Generating wallet...")
	mtr.Wallet, err = mpc.GenerateWallet(mtr.callback, options...)
	if err != nil {
		return err
	}

	// Get address
	if mtr.Address == "" {
		mtr.Address, err = mtr.Wallet.Address()
		if err != nil {
			return err
		}
	}

	// Get public key
	mtr.PubKey, err = mtr.Wallet.PublicKeyProto()
	if err != nil {
		return err
	}

	// Set Base DID
	baseDid, err := did.ParseDID(fmt.Sprintf("did:snr:%s", strings.TrimPrefix(mtr.Address, "snr")))
	if err != nil {
		return err
	}
	mtr.DID = *baseDid
	log.Println("Wallet set to:", mtr.Address)
	mtr.GetClient().PrintConnectionEndpoints()
	log.Println("✅ Motor Wallet initialized")
	return nil
}

<<<<<<< HEAD
	// It creates a new host.
	// mtr.SonrHost, err = host.NewDefaultHost(context.Background(), config.DefaultConfig(config.Role_MOTOR))
	// if err != nil {
	// 	return err
	// }
=======
func (mtr *motorNodeImpl) Connect() error {
	if mtr.Wallet == nil {
		return fmt.Errorf("wallet is not initialized")
	}

	if mtr.SonrHost != nil {
		log.Println("Host already connected")
		return nil
	}

	var err error
	// Create new host
	if mtr.isHostEnabled {
		log.Println("Creating host...")
		mtr.SonrHost, err = host.NewDefaultHost(context.Background(), config.DefaultConfig(config.Role_MOTOR, mtr.Address))
		if err != nil {
			return err
		}
	} else {
		return fmt.Errorf("host is not enabled")
	}
>>>>>>> 04960e15

	// Utilize discovery protocol
	if mtr.isDiscoveryEnabled {
		log.Println("Enabling Discovery...")
		mtr.discovery, err = dp.New(context.Background(), mtr.SonrHost, mtr.callback)
		if err != nil {
			return err
		}
	}
	log.Println("✅ Motor Host Connected")
	return nil
}

func (m *motorNodeImpl) GetDeviceID() string {
	return m.DeviceID
}

func (m *motorNodeImpl) GetAddress() string {
	return m.Address
}

func (m *motorNodeImpl) GetWallet() *mpc.Wallet {
	return m.Wallet
}

func (m *motorNodeImpl) GetPubKey() *secp256k1.PubKey {
	return m.PubKey
}

func (m *motorNodeImpl) GetDID() did.DID {
	return m.DID
}

func (m *motorNodeImpl) GetDIDDocument() did.Document {
	return m.DIDDocument
}

// func (m *motorNodeImpl) GetHost() host.SonrHost {
// 	return m.SonrHost
// }

// Checking the balance of the wallet.
func (m *motorNodeImpl) GetBalance() int64 {
	cs, err := m.Cosmos.CheckBalance(m.Address)
	if err != nil {
		return 0
	}
	if len(cs) <= 0 {
		return 0
	}
	return cs[0].Amount.Int64()
}

func (m *motorNodeImpl) GetClient() *client.Client {
	return m.Cosmos
}

// GetVerificationMethod returns the VerificationMethod for the given party.
func (w *motorNodeImpl) GetVerificationMethod(id party.ID) (*did.VerificationMethod, error) {
	vmdid, err := did.ParseDID(fmt.Sprintf("did:snr:%s#%s", strings.TrimPrefix(w.Address, "snr"), id))
	if err != nil {
		return nil, err
	}

	// Get base58 encoded public key.
	pub, err := w.Wallet.PublicKeyBase58()
	if err != nil {
		return nil, err
	}

	// Return the shares VerificationMethod
	return &did.VerificationMethod{
		ID:              *vmdid,
		Type:            ssi.ECDSASECP256K1VerificationKey2019,
		Controller:      w.DID,
		PublicKeyBase58: pub,
	}, nil
}

/*
Adds a Credential to the DidDocument of the account
*/
func (w *motorNodeImpl) AddCredentialVerificationMethod(id string, cred *did.Credential) error {
	if w.DIDDocument == nil {
		return fmt.Errorf("cannot create verification method did document not found")
	}

	vmdid, err := did.ParseDID(fmt.Sprintf("did:snr:%s#%s", strings.TrimPrefix(w.Address, "snr"), id))
	if err != nil {
		return err
	}

	enc := base58.Encode(cred.PublicKey)

	// Return the shares VerificationMethod
	vm := &did.VerificationMethod{
		ID:              *vmdid,
		Type:            ssi.ECDSASECP256K1VerificationKey2019,
		Controller:      w.DID,
		PublicKeyBase58: enc,
		Credential:      cred,
	}
	w.DIDDocument.AddAssertionMethod(vm)

	// does not seem to be needed to check on the response if there is no err present.
	_, err = updateWhoIs(w)

	if err != nil {
		return err
	}

	return nil
}<|MERGE_RESOLUTION|>--- conflicted
+++ resolved
@@ -1,6 +1,7 @@
 package motor
 
 import (
+	"context"
 	"fmt"
 	"log"
 	"strings"
@@ -9,19 +10,14 @@
 	"github.com/mr-tron/base58"
 	"github.com/sonr-io/multi-party-sig/pkg/party"
 	"github.com/sonr-io/sonr/pkg/client"
+	"github.com/sonr-io/sonr/pkg/config"
 	"github.com/sonr-io/sonr/pkg/crypto/mpc"
 	"github.com/sonr-io/sonr/pkg/did"
 	"github.com/sonr-io/sonr/pkg/did/ssi"
-<<<<<<< HEAD
-	bt "github.com/sonr-io/sonr/x/bucket/types"
-	st "github.com/sonr-io/sonr/x/schema/types"
-	"google.golang.org/grpc"
-=======
 	"github.com/sonr-io/sonr/pkg/host"
 	dp "github.com/sonr-io/sonr/pkg/motor/x/discover"
 	"github.com/sonr-io/sonr/third_party/types/common"
 	mt "github.com/sonr-io/sonr/third_party/types/motor"
->>>>>>> 04960e15
 )
 
 type motorNodeImpl struct {
@@ -108,13 +104,6 @@
 	return nil
 }
 
-<<<<<<< HEAD
-	// It creates a new host.
-	// mtr.SonrHost, err = host.NewDefaultHost(context.Background(), config.DefaultConfig(config.Role_MOTOR))
-	// if err != nil {
-	// 	return err
-	// }
-=======
 func (mtr *motorNodeImpl) Connect() error {
 	if mtr.Wallet == nil {
 		return fmt.Errorf("wallet is not initialized")
@@ -136,7 +125,6 @@
 	} else {
 		return fmt.Errorf("host is not enabled")
 	}
->>>>>>> 04960e15
 
 	// Utilize discovery protocol
 	if mtr.isDiscoveryEnabled {
