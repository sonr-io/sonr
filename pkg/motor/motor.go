--- conflicted
+++ resolved
@@ -3,12 +3,8 @@
 import (
 	"context"
 	"fmt"
-<<<<<<< HEAD
 	"io/ioutil"
-	"log"
 	"os"
-=======
->>>>>>> ee074bb1
 	"strings"
 
 	"github.com/cosmos/cosmos-sdk/crypto/keys/secp256k1"
@@ -70,17 +66,12 @@
 	if r.GetDeviceId() == "" {
 		return nil, fmt.Errorf("DeviceID is required to initialize motor node")
 	}
-<<<<<<< HEAD
-	
-	return &MotorNodeImpl{
-=======
 
 	if r.GetLogLevel() == "" {
 		r.LogLevel = "warn"
 	}
 
 	return &motorNodeImpl{
->>>>>>> ee074bb1
 		isHostEnabled:      r.GetEnableHost(),
 		isDiscoveryEnabled: r.GetEnableDiscovery(),
 		DeviceID:           r.GetDeviceId(),
@@ -93,14 +84,8 @@
 	}, nil
 }
 
-<<<<<<< HEAD
-func initMotor(mtr *MotorNodeImpl, options ...mpc.WalletOption) (err error) {
-	// Create Client instance
-	mtr.Cosmos = client.NewClient(mtr.clientMode)
-=======
 func initMotor(mtr *motorNodeImpl, options ...mpc.WalletOption) (err error) {
 	mtr.log = logger.New(mtr.logLevel, "motor")
->>>>>>> ee074bb1
 	// Generate wallet
 	mtr.log.Info("Generating wallet...")
 	mtr.Wallet, err = mpc.GenerateWallet(mtr.callback, options...)
