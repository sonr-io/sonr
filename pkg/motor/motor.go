--- conflicted
+++ resolved
@@ -64,15 +64,11 @@
 	if r.GetDeviceId() == "" {
 		return nil, fmt.Errorf("DeviceID is required to initialize motor node")
 	}
-<<<<<<< HEAD
-	
-=======
 
 	if r.GetLogLevel() == "" {
 		r.LogLevel = "warn"
 	}
 
->>>>>>> ab3f0b09
 	return &motorNodeImpl{
 		isHostEnabled:      r.GetEnableHost(),
 		isDiscoveryEnabled: r.GetEnableDiscovery(),
