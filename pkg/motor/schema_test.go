--- conflicted
+++ resolved
@@ -19,16 +19,10 @@
 		return
 	}
 
-<<<<<<< HEAD
 	req := mt.LoginWithKeysRequest{
-		Did:       ADDR,
+		AccountId: ADDR,
 		Password:  "password123",
 		AesPskKey: pskKey,
-=======
-	req := mt.LoginRequest{
-		AccountId: ADDR,
-		Password:  "password123",
->>>>>>> ee074bb1
 	}
 
 	m, _ := EmptyMotor(&mt.InitializeRequest{
@@ -65,16 +59,10 @@
 		return
 	}
 
-<<<<<<< HEAD
 	req := mt.LoginWithKeysRequest{
-		Did:       ADDR,
+		AccountId: ADDR,
 		Password:  "password123",
 		AesPskKey: pskKey,
-=======
-	req := mt.LoginRequest{
-		AccountId: ADDR,
-		Password:  "password123",
->>>>>>> ee074bb1
 	}
 
 	m, _ := EmptyMotor(&mt.InitializeRequest{
