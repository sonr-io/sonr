package motor

import (
	"fmt"
	"net/http"

	shell "github.com/ipfs/go-ipfs-api"
	mt "github.com/sonr-io/sonr/third_party/types/motor"
	bt "github.com/sonr-io/sonr/x/bucket/types"
	st "github.com/sonr-io/sonr/x/schema/types"
)

func (mtr *motorNodeImpl) QueryWhoIs(req mt.QueryWhoIsRequest) (*mt.QueryWhoIsResponse, error) {
	resp, err := mtr.GetClient().QueryWhoIs(req.Did)
	if err != nil {
		return nil, err
	}

	return &mt.QueryWhoIsResponse{
		Code:  http.StatusAccepted,
		WhoIs: resp,
	}, nil
}

func (mtr *motorNodeImpl) QueryWhatIs(req mt.QueryWhatIsRequest) (*mt.QueryWhatIsResponse, error) {
	if wi, _, ok := mtr.Resources.GetSchema(req.Did); ok {
		return &mt.QueryWhatIsResponse{
			Code:   http.StatusAccepted,
			WhatIs: wi,
		}, nil
	}

	resp, err := mtr.GetClient().QueryWhatIs(mtr.GetDID().String(), req.Did)
	if err != nil {
		return nil, err
	}

	// store reference to schema
	schema, err := mtr.Resources.StoreWhatIs(resp)
	if err != nil {
		return nil, fmt.Errorf("store WhatIs: %s", err)
	}

	return &mt.QueryWhatIsResponse{
		Code:   http.StatusAccepted,
		WhatIs: mtr.Resources.whatIsStore[req.Did],
		Schema: schema,
	}, nil
}

func (mtr *motorNodeImpl) QueryWhatIsByCreator(req mt.QueryWhatIsByCreatorRequest) (*mt.QueryWhatIsByCreatorResponse, error) {
	resp, err := mtr.GetClient().QueryWhatIsByCreator(req.Creator)
	if err != nil {
		return nil, err
	}

	// store reference to schema
	schemas := make(map[string]*st.SchemaDefinition)
	for _, w := range resp {
		s, err := mtr.Resources.StoreWhatIs(w)
		if err != nil {
			return nil, fmt.Errorf("store WhatIs: %s", err)
		}
		schemas[w.Schema.Cid] = s
	}

	return &mt.QueryWhatIsByCreatorResponse{
		Code:    http.StatusAccepted,
		WhatIs:  resp,
		Schemas: schemas,
	}, nil
}

func (mtr *motorNodeImpl) QueryWhereIs(req mt.QueryWhereIsRequest) (*mt.QueryWhereIsResponse, error) {
	// use the item within the cache from GetWhereIs
	if wi := mtr.Resources.whereIsStore[req.Did]; wi != nil {
		return &mt.QueryWhereIsResponse{
			WhereIs: wi,
		}, nil
	}

	// Query from chain
	resp, err := mtr.GetClient().QueryWhereIs(req.Did, mtr.Address)
	if err != nil {
		return nil, err
	}
	mtr.Resources.StoreWhereIs(resp)
	return &mt.QueryWhereIsResponse{
		WhereIs: resp,
	}, nil
}

func (mtr *motorNodeImpl) QueryWhereIsByCreator(req mt.QueryWhereIsByCreatorRequest) (*mt.QueryWhereIsByCreatorResponse, error) {
	resp, err := mtr.GetClient().QueryWhereIsByCreator(req.Creator)
	var ptrArr []*bt.WhereIs = make([]*bt.WhereIs, 0)
	for _, wi := range resp.WhereIs {
		mtr.Resources.whereIsStore[wi.Did] = &wi
		ptrArr = append(ptrArr, &wi)
	}
	if err != nil {
		return nil, err
	}

	return &mt.QueryWhereIsByCreatorResponse{
		Code:    http.StatusAccepted,
		WhereIs: ptrArr,
	}, nil
}

func (mtr *motorNodeImpl) QueryObject(cid string) (map[string]interface{}, error) {
<<<<<<< HEAD
	sh := shell.NewShell(mtr.Cosmos.GetIPFSApiAddress())

	var dag map[string]interface{}
	err := sh.DagGet(cid, &dag)
=======
	var dag map[string]interface{}
	err := mtr.sh.DagGet(cid, &dag)
>>>>>>> 700da2fb
	return dag, err
}<|MERGE_RESOLUTION|>--- conflicted
+++ resolved
@@ -4,7 +4,6 @@
 	"fmt"
 	"net/http"
 
-	shell "github.com/ipfs/go-ipfs-api"
 	mt "github.com/sonr-io/sonr/third_party/types/motor"
 	bt "github.com/sonr-io/sonr/x/bucket/types"
 	st "github.com/sonr-io/sonr/x/schema/types"
@@ -108,14 +107,7 @@
 }
 
 func (mtr *motorNodeImpl) QueryObject(cid string) (map[string]interface{}, error) {
-<<<<<<< HEAD
-	sh := shell.NewShell(mtr.Cosmos.GetIPFSApiAddress())
-
-	var dag map[string]interface{}
-	err := sh.DagGet(cid, &dag)
-=======
 	var dag map[string]interface{}
 	err := mtr.sh.DagGet(cid, &dag)
->>>>>>> 700da2fb
 	return dag, err
 }