package motor

import (
	"fmt"
	"testing"

	mt "github.com/sonr-io/sonr/third_party/types/motor/api/v1"
	rt "github.com/sonr-io/sonr/x/registry/types"
	"github.com/stretchr/testify/assert"
)

func (suite *MotorTestSuite) Test_LoginWithKeys() {
	suite.T().Run("with password and psk", func(t *testing.T) {
		pskKey := loadKey(fmt.Sprintf("psk%s", suite.motorWithKeys.Address))
		if pskKey == nil || len(pskKey) != 32 {
			t.Errorf("could not load psk key")
			return
		}

		req := mt.LoginWithKeysRequest{
			AccountId: suite.motorWithKeys.Address,
			Password:  "password123",
			AesPskKey: pskKey,
		}

		_, err := suite.motor.LoginWithKeys(req)
		assert.NoError(t, err, "login succeeds")

		if err == nil {
			fmt.Println("balance: ", suite.motor.GetBalance())
			fmt.Println("address: ", suite.motor.Address)
		}
	})

	suite.T().Run("with DSC and PSK", func(t *testing.T) {
		aesKey := loadKey("aes.key")
		fmt.Printf("aes: %x\n", aesKey)
		if aesKey == nil || len(aesKey) != 32 {
			t.Errorf("could not load key.")
			return
		}

		pskKey := loadKey(fmt.Sprintf("psk%s", suite.motorWithKeys.Address))
		if pskKey == nil || len(pskKey) != 32 {
			t.Errorf("could not load psk key")
			return
		}

		req := mt.LoginWithKeysRequest{
			AccountId: suite.motorWithKeys.Address,
			AesDscKey: aesKey,
			AesPskKey: pskKey,
		}

		_, err := suite.motor.LoginWithKeys(req)
		assert.NoError(t, err, "login succeeds")

		if err == nil {
			fmt.Println("balance: ", suite.motor.GetBalance())
			fmt.Println("address: ", suite.motor.Address)
		}
	})
}

func (suite *MotorTestSuite) Test_LoginWithKeyring() {
	req := mt.LoginRequest{
<<<<<<< HEAD
		Did:      suite.motor.Address,
		Password: "password123",
=======
		AccountId: suite.motor.Address,
		Password:  "password123",
>>>>>>> ee074bb1
	}

	fmt.Println("Empty Motor generated")
	_, err := suite.motor.Login(req)
	assert.NoError(suite.T(), err, "login succeeds")

	if err == nil {
		fmt.Println("balance: ", suite.motor.GetBalance())
		fmt.Println("address: ", suite.motor.Address)
	}
}

func (suite *MotorTestSuite) Test_LoginAndMakeRequest() {
	aesKey := loadKey("aes.key")
	fmt.Printf("aes: %x\n", aesKey)
	if aesKey == nil || len(aesKey) != 32 {
		suite.T().Errorf("could not load key.")
		return
	}

	pskKey := loadKey(fmt.Sprintf("psk%s", suite.motorWithKeys.Address))
	if pskKey == nil || len(pskKey) != 32 {
		suite.T().Errorf("could not load psk key")
		return
	}

	req := mt.LoginWithKeysRequest{
<<<<<<< HEAD
		Did:       suite.motorWithKeys.Address,
		AesDscKey: aesKey,
=======
		AccountId: suite.motorWithKeys.Address,
		Password:  "password123",
>>>>>>> ee074bb1
		AesPskKey: pskKey,
	}

	_, err := suite.motorWithKeys.LoginWithKeys(req)
	assert.NoError(suite.T(), err, "login succeeds")

	// do something with the logged in account
	suite.motorWithKeys.DIDDocument.AddAlias("gotest.snr")
	_, err = updateWhoIs(suite.motorWithKeys)
	assert.NoError(suite.T(), err, "updates successfully")
}

func (suite *MotorTestSuite) Test_LoginWithAlias() {
	pskKey := loadKey(fmt.Sprintf("psk%s", suite.motorWithKeys.Address))
	if pskKey == nil || len(pskKey) != 32 {
		suite.T().Errorf("could not load psk key")
		return
	}

	alias := fmt.Sprintf("%s.snr", suite.motorWithKeys.Address[:6])
	_, err := suite.motorWithKeys.BuyAlias(rt.MsgBuyAlias{
		Creator: suite.motorWithKeys.Address,
		Name:    alias,
	})
	assert.NoError(suite.T(), err, "buy alias successfully")

	req := mt.LoginWithKeysRequest{
		AccountId: alias,
		Password:  "password123",
		AesPskKey: pskKey,
	}

	_, err = suite.motorWithKeys.LoginWithKeys(req)
	assert.NoError(suite.T(), err, "login succeeds")
}<|MERGE_RESOLUTION|>--- conflicted
+++ resolved
@@ -64,13 +64,8 @@
 
 func (suite *MotorTestSuite) Test_LoginWithKeyring() {
 	req := mt.LoginRequest{
-<<<<<<< HEAD
-		Did:      suite.motor.Address,
-		Password: "password123",
-=======
 		AccountId: suite.motor.Address,
 		Password:  "password123",
->>>>>>> ee074bb1
 	}
 
 	fmt.Println("Empty Motor generated")
@@ -98,13 +93,8 @@
 	}
 
 	req := mt.LoginWithKeysRequest{
-<<<<<<< HEAD
-		Did:       suite.motorWithKeys.Address,
-		AesDscKey: aesKey,
-=======
 		AccountId: suite.motorWithKeys.Address,
 		Password:  "password123",
->>>>>>> ee074bb1
 		AesPskKey: pskKey,
 	}
 
