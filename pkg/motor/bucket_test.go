--- conflicted
+++ resolved
@@ -20,21 +20,9 @@
 		}
 		_, b, err := suite.motorWithKeys.CreateBucket(createReq)
 
-<<<<<<< HEAD
 		assert.NoError(t, err)
 		assert.NotNil(t, b)
 	})
-=======
-	req := mt.LoginRequest{
-		AccountId: ADDR,
-		Password:  "password123",
-	}
-	m, _ := EmptyMotor(&mt.InitializeRequest{
-		DeviceId: "test_device",
-	}, common.DefaultCallback())
-	_, err := m.Login(req)
-	assert.NoError(t, err, "login succeeds")
->>>>>>> 457cc74d
 
 	suite.T().Run("create many buckets", func(t *testing.T) {
 		uris := make([]*types.BucketItem, 0)
@@ -57,18 +45,11 @@
 					Content:    uris,
 				}
 			}
-
+      
 			_, b, err := suite.motorWithKeys.CreateBucket(createReq)
 
-<<<<<<< HEAD
 			assert.NoError(t, err)
 			assert.NotNil(t, b)
-=======
-	req := mt.LoginRequest{
-		AccountId: ADDR,
-		Password:  "password123",
-	}
->>>>>>> 457cc74d
 
 			if i != 0 {
 				b.ResolveBuckets()
