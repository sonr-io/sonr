--- conflicted
+++ resolved
@@ -87,9 +87,8 @@
 
 	qc := st.NewQueryClient(grpcConn)
 	// We then call the QueryWhoIs method on this client.
-	res, err := qc.WhatIs(context.Background(), &st.QueryWhatIsRequest{
+	res, err := qc.WhatIsByCreator(context.Background(), &st.QueryWhatIsCreatorRequest{
 		Creator: creator,
-		Did:     creator,
 	})
 
 	if err != nil {
@@ -111,10 +110,7 @@
 	defer grpcConn.Close()
 
 	qc := st.NewQueryClient(grpcConn)
-<<<<<<< HEAD
-=======
 
->>>>>>> 6b031a96
 	// We then call the QueryWhoIs method on this client.
 	res, err := qc.WhatIsByCreator(context.Background(), &st.QueryWhatIsCreatorRequest{
 		Creator: creator,
