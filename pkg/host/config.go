--- conflicted
+++ resolved
@@ -84,25 +84,7 @@
 	SetStreamHandler(protocol protocol.ID, handler network.StreamHandler)
 
 	// VerifyData verifies the data signature
-<<<<<<< HEAD
 	VerifyData(data []byte, signature []byte, peerId peer.ID, pubKeyData []byte) bool
-=======
-	VerifyData(data, signature, pubKeyData []byte, peerId peer.ID) error
-}
-
-// HostStatus is the status of the host
-type HostStatus int
-
-// SNRHostStatus Definitions
-const (
-	Status_IDLE       HostStatus = iota // Host is idle, default state
-	Status_STANDBY                      // Host is standby, waiting for connection
-	Status_CONNECTING                   // Host is connecting
-	Status_READY                        // Host is ready
-	Status_FAIL                         // Host failed to connect
-	Status_CLOSED                       // Host is closed
-)
->>>>>>> b44f3f6c
 
 	// Close closes the node
 	Close()
