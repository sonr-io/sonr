package did

import (
	"encoding/json"
	"testing"

	odid "github.com/ockam-network/did"
	"github.com/stretchr/testify/assert"
)

func TestDID_UnmarshalJSON(t *testing.T) {
	jsonTestSting := `"did:snr:123"`

	id := DID{}
	err := json.Unmarshal([]byte(jsonTestSting), &id)
	if err != nil {
		t.Errorf("unexpected error: %s", err)
		return
	}
	if id.DID.Method != "snr" {
		t.Errorf("expected snr got %s", id.Method)
		return
	}
}

func TestDID_MarshalJSON(t *testing.T) {
	wrappedDid, err := odid.Parse("did:snr:123")
	if err != nil {
		t.Errorf("unexpected error: %s", err)
		return
	}
	id := DID{*wrappedDid}
	if err != nil {
		t.Errorf("unexpected error: %s", err)
		return
	}
	result, err := json.Marshal(id)
	if err != nil {
		t.Errorf("unexpected error: %s", err)
		return
	}
	if string(result) != `"did:snr:123"` {
		t.Errorf("expected \"did:snr:123\" got: %s", result)
	}

}

func TestParseDID(t *testing.T) {
	t.Run("parse a DID", func(t *testing.T) {
		id, err := ParseDID("did:snr:123")

		if err != nil {
			t.Errorf("unexpected error: %s", err)
			return
		}

		if id.String() != "did:snr:123" {
			t.Errorf("expected parsed did to be 'did:snr:123', got: %s", id.String())
		}
	})
	t.Run("ok - parse a DID URL", func(t *testing.T) {
		id, err := ParseDID("did:snr:123/path?query#fragment")
		assert.Equal(t, "did:snr:123/path?query#fragment", id.String(), "DID parses correctly")
		assert.Equal(t, "fragment", id.Fragment, "Fragment parses correctly")
		assert.Equal(t, "snr", id.Method, "Method parses currectly")
		assert.Equal(t, "query", id.Query, "Query parses currectly")
		assert.Equal(t, "path", id.Path, "Path parses currectly")
		assert.Equal(t, "123", id.ID, "ID parses currectly")
		assert.NoError(t, err)
	})

	t.Run("error - invalid DID", func(t *testing.T) {
		id, err := ParseDID("invalidDID")
		assert.Nil(t, id)
		assert.EqualError(t, err, "invalid DID: input does not begin with 'did:' prefix")

	})
<<<<<<< HEAD
}

func TestMustParseDID(t *testing.T) {
	assert.Panics(t, func() {
		MustParseDID("bad-did")
	})
}

func TestDID_String(t *testing.T) {
	expected := "did:snr:123"
	id, _ := ParseDID(expected)
	assert.Equal(t, expected, fmt.Sprintf("%s", *id))
}

func TestDID_MarshalText(t *testing.T) {
	expected := "did:snr:123"
	id, _ := ParseDID(expected)
	actual, err := id.MarshalText()
	assert.NoError(t, err)
	assert.Equal(t, []byte(expected), actual)
}

func TestDID_Empty(t *testing.T) {
	t.Run("not empty for filled did", func(t *testing.T) {
		id, err := ParseDID("did:snr:123")
		if err != nil {
			t.Errorf("unexpected error: %s", err)
			return
		}
		assert.False(t, id.Empty())
	})
=======
	t.Run("error - DID URL", func(t *testing.T) {
		id, err := ParseDID("did:snr:123/path?query#fragment")
>>>>>>> b44f3f6c

		assert.Nil(t, err)
		// After parsing the did, the parser should ignore everyhing after '/' as it is non valid did formation.
		assert.Len(t, id.PathSegments, 1)
		assert.Equal(t, id.IDStrings[0], "123")
	})
}<|MERGE_RESOLUTION|>--- conflicted
+++ resolved
@@ -75,42 +75,8 @@
 		assert.EqualError(t, err, "invalid DID: input does not begin with 'did:' prefix")
 
 	})
-<<<<<<< HEAD
-}
-
-func TestMustParseDID(t *testing.T) {
-	assert.Panics(t, func() {
-		MustParseDID("bad-did")
-	})
-}
-
-func TestDID_String(t *testing.T) {
-	expected := "did:snr:123"
-	id, _ := ParseDID(expected)
-	assert.Equal(t, expected, fmt.Sprintf("%s", *id))
-}
-
-func TestDID_MarshalText(t *testing.T) {
-	expected := "did:snr:123"
-	id, _ := ParseDID(expected)
-	actual, err := id.MarshalText()
-	assert.NoError(t, err)
-	assert.Equal(t, []byte(expected), actual)
-}
-
-func TestDID_Empty(t *testing.T) {
-	t.Run("not empty for filled did", func(t *testing.T) {
-		id, err := ParseDID("did:snr:123")
-		if err != nil {
-			t.Errorf("unexpected error: %s", err)
-			return
-		}
-		assert.False(t, id.Empty())
-	})
-=======
 	t.Run("error - DID URL", func(t *testing.T) {
 		id, err := ParseDID("did:snr:123/path?query#fragment")
->>>>>>> b44f3f6c
 
 		assert.Nil(t, err)
 		// After parsing the did, the parser should ignore everyhing after '/' as it is non valid did formation.
