--- conflicted
+++ resolved
@@ -48,11 +48,6 @@
 	}
 
 	return &vaultImpl{
-<<<<<<< HEAD
-		vaultEndpoint: "https://vault.sonr.ws",
-		//vaultEndpoint: "http://127.0.0.1:1234",
-=======
 		vaultEndpoint: uri,
->>>>>>> 3f3d416f
 	}
 }