package vault

import (
	"errors"
	"fmt"
	"os"
	"path/filepath"

	"github.com/joho/godotenv"
	"github.com/sonr-io/sonr/internal/projectpath"
	"github.com/sonr-io/sonr/pkg/did"
)

type VaultClient interface {
	CreateVault(d string, deviceShards [][]byte, dscPub string, encDscShard, pskShard, recShard []byte) (did.Service, error)
	GetVaultShards(d string) (Vault, error)
	PopShard() (string, error)
	IssueShard(shardPrefix, dscPub, dscShard string) (did.Service, error)
}

type vaultImpl struct {
	vaultEndpoint string
}

func getVaultUri() (string, error) {
	env_path := filepath.Join(projectpath.Root, ".env")

	const uriDefault string = "https://vault.sonr.ws"

	// by default use .env if it exists
	_, err := os.Stat(env_path)
	if errors.Is(err, os.ErrNotExist) {
		return uriDefault, nil
	} 

	err = godotenv.Load(env_path)
	if err != nil {
		return uriDefault, err
	}

	return os.Getenv("VAULT_ENDPOINT"), nil
}

func New() VaultClient {
	uri, err := getVaultUri()
	if err != nil {
		fmt.Printf("Error when retrieving vault uri: %s\n", err)
	}
	
	return &vaultImpl{
<<<<<<< HEAD
		vaultEndpoint: "https://vault.sonr.ws",
		//vaultEndpoint: "http://127.0.0.1:1234",
=======
		vaultEndpoint: uri,
>>>>>>> aaa677fe
	}
}<|MERGE_RESOLUTION|>--- conflicted
+++ resolved
@@ -31,7 +31,7 @@
 	_, err := os.Stat(env_path)
 	if errors.Is(err, os.ErrNotExist) {
 		return uriDefault, nil
-	} 
+	}
 
 	err = godotenv.Load(env_path)
 	if err != nil {
@@ -46,13 +46,8 @@
 	if err != nil {
 		fmt.Printf("Error when retrieving vault uri: %s\n", err)
 	}
-	
+
 	return &vaultImpl{
-<<<<<<< HEAD
-		vaultEndpoint: "https://vault.sonr.ws",
-		//vaultEndpoint: "http://127.0.0.1:1234",
-=======
 		vaultEndpoint: uri,
->>>>>>> aaa677fe
 	}
 }