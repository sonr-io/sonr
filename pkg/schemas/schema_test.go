package schemas_test

import (
	"testing"
	"time"

	"github.com/sonr-io/sonr/pkg/client"
	"github.com/sonr-io/sonr/pkg/schemas"
	st "github.com/sonr-io/sonr/x/schema/types"
	"github.com/stretchr/testify/assert"
)

func CreateMocks(creator string, did string) (st.WhatIs, st.SchemaDefinition) {
	mockWhatIs := st.WhatIs{
		Did: did,
		Schema: &st.SchemaReference{
			Did:   did,
			Label: "testing schema",
			Cid:   "asdasd12312",
		},
		Creator:   creator,
		Timestamp: time.Now().Unix(),
		IsActive:  true,
	}
	def := st.SchemaDefinition{
		Creator: "snr123456",
		Label:   "testing schema",
		Fields:  make([]*st.SchemaKindDefinition, 0),
	}

	return mockWhatIs, def
}

func Test_IPLD_Nodes(t *testing.T) {
<<<<<<< HEAD
	schema := schemas.New("", client.ConnEndpointType_LOCAL)
=======
>>>>>>> 7690f3f2

	t.Run("Should build Nodes and store in map", func(t *testing.T) {
		whatIs, def := CreateMocks("snr12345", "did:snr:1234")
		def.Fields = append(def.Fields, &st.SchemaKindDefinition{
			Name:  "field-1",
			Field: st.SchemaKind_INT,
		})
		def.Fields = append(def.Fields, &st.SchemaKindDefinition{
			Name:  "field-2",
			Field: st.SchemaKind_FLOAT,
		})

		schema := schemas.New(def.Fields, &whatIs)

		obj := map[string]interface{}{
			"field-1": 1,
			"field-2": 2.0,
		}
		err := schema.BuildNodesFromDefinition(obj)
		assert.NoError(t, err)

		n, err := schema.GetNode()
		assert.NoError(t, err)

		assert.NotNil(t, n)
	})

	t.Run("Should build Nodes from definition", func(t *testing.T) {
		whatIs, def := CreateMocks("snr12345", "did:snr:1234")

		def.Fields = append(def.Fields, &st.SchemaKindDefinition{
			Name:  "field-1",
			Field: st.SchemaKind_INT,
		})
		def.Fields = append(def.Fields, &st.SchemaKindDefinition{
			Name:  "field-2",
			Field: st.SchemaKind_FLOAT,
		})

		schema := schemas.New(def.Fields, &whatIs)

		obj := map[string]interface{}{
			"field-1": 1,
			"field-2": 2.0,
		}
		err := schema.BuildNodesFromDefinition(obj)
		assert.NoError(t, err)

		n, err := schema.GetNode()
		assert.NoError(t, err)

		assert.NotNil(t, n)
	})

	t.Run("Should build Nodes from definition, should encode and decode correctly (JSON)", func(t *testing.T) {
		whatIs, def := CreateMocks("snr12345", "did:snr:1234")

		def.Fields = append(def.Fields, &st.SchemaKindDefinition{
			Name:  "field-1",
			Field: st.SchemaKind_INT,
		})
		def.Fields = append(def.Fields, &st.SchemaKindDefinition{
			Name:  "field-2",
			Field: st.SchemaKind_FLOAT,
		})

		schema := schemas.New(def.Fields, &whatIs)
		obj := map[string]interface{}{
			"field-1": 1,
			"field-2": 2.0,
		}
		err := schema.BuildNodesFromDefinition(obj)
		assert.NoError(t, err)
		n, err := schema.GetNode()
		assert.NoError(t, err)

		assert.NotNil(t, n)

		enc, err := schema.EncodeDagJson()
		assert.NoError(t, err)
		assert.NotNil(t, enc)
		err = schema.DecodeDagJson(enc)
		assert.NoError(t, err)

		n, err = schema.GetNode()
		assert.NoError(t, err)

		found, err := n.LookupByString("field-1")
		assert.NoError(t, err)
		assert.NotNil(t, found)
	})

	t.Run("Should build Nodes from definition, should encode and decode correctly (JSON)", func(t *testing.T) {
		whatIs, def := CreateMocks("snr12345", "did:snr:1234")

		def.Fields = append(def.Fields, &st.SchemaKindDefinition{
			Name:  "field-1",
			Field: st.SchemaKind_INT,
		})
		def.Fields = append(def.Fields, &st.SchemaKindDefinition{
			Name:  "field-2",
			Field: st.SchemaKind_FLOAT,
		})

		schema := schemas.New(def.Fields, &whatIs)
		obj := map[string]interface{}{
			"field-1": 1,
			"field-2": 2.0,
		}
		err := schema.BuildNodesFromDefinition(obj)
		assert.NoError(t, err)

		enc, err := schema.EncodeDagJson()
		assert.NoError(t, err)
		assert.NotNil(t, enc)
		err = schema.DecodeDagJson(enc)
		assert.NoError(t, err)
		n, err := schema.GetNode()
		assert.NoError(t, err)
		found, err := n.LookupByString("field-1")
		assert.NoError(t, err)
		assert.NotNil(t, found)
	})

	t.Run("Should build Nodes from definition, should encode and decode correctly (CBOR)", func(t *testing.T) {
		whatIs, def := CreateMocks("snr12345", "did:snr:1234")

		def.Fields = append(def.Fields, &st.SchemaKindDefinition{
			Name:  "field-1",
			Field: st.SchemaKind_INT,
		})
		def.Fields = append(def.Fields, &st.SchemaKindDefinition{
			Name:  "field-2",
			Field: st.SchemaKind_FLOAT,
		})

		schema := schemas.New(def.Fields, &whatIs)
		obj := map[string]interface{}{
			"field-1": 1,
			"field-2": 2.0,
		}
		err := schema.BuildNodesFromDefinition(obj)
		assert.NoError(t, err)

		enc, err := schema.EncodeDagCbor()
		assert.NoError(t, err)
		assert.NotNil(t, enc)
		err = schema.DecodeDagCbor(enc)
		assert.NoError(t, err)
		n, err := schema.GetNode()
		assert.NoError(t, err)
		found, err := n.LookupByString("field-1")
		assert.NoError(t, err)
		assert.NotNil(t, found)
	})

	t.Run("Should throw invalid error with mismatching definitions", func(t *testing.T) {
		whatIs, def := CreateMocks("snr12345", "did:snr:1234")

		def.Fields = append(def.Fields, &st.SchemaKindDefinition{
			Name:  "field-1",
			Field: st.SchemaKind_INT,
		})
		def.Fields = append(def.Fields, &st.SchemaKindDefinition{
			Name:  "field-2",
			Field: st.SchemaKind_STRING,
		})

		schema := schemas.New(def.Fields, &whatIs)
		obj := map[string]interface{}{
			"field-1": 1,
			"field-4": 2.0,
		}
		err := schema.BuildNodesFromDefinition(obj)
		assert.Error(t, err)
	})
}<|MERGE_RESOLUTION|>--- conflicted
+++ resolved
@@ -4,7 +4,6 @@
 	"testing"
 	"time"
 
-	"github.com/sonr-io/sonr/pkg/client"
 	"github.com/sonr-io/sonr/pkg/schemas"
 	st "github.com/sonr-io/sonr/x/schema/types"
 	"github.com/stretchr/testify/assert"
@@ -32,11 +31,6 @@
 }
 
 func Test_IPLD_Nodes(t *testing.T) {
-<<<<<<< HEAD
-	schema := schemas.New("", client.ConnEndpointType_LOCAL)
-=======
->>>>>>> 7690f3f2
-
 	t.Run("Should build Nodes and store in map", func(t *testing.T) {
 		whatIs, def := CreateMocks("snr12345", "did:snr:1234")
 		def.Fields = append(def.Fields, &st.SchemaKindDefinition{
