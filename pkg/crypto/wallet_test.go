package crypto

import (
	"fmt"
	"testing"

	"github.com/stretchr/testify/assert"
	"github.com/taurusgroup/multi-party-sig/pkg/pool"
)

func Test_MPCCreate(t *testing.T) {
	pl := pool.NewPool(0)
	defer pl.TearDown()

	// Generate method currently creates a wallet and tests signing a message. This is a bit of a hack, due to Sign not working independtly of a wallet.
	_, err := Generate()
	if err != nil {
		t.Error(err)
	}
}

func Test_MPCDID(t *testing.T) {
	w, err := Generate()
	if err != nil {
		t.Error(err)
		return
	}

	pub, err := w.Bech32Address()
	if err != nil {
		t.Error(err)
		return
	}
	t.Log("success", pub)
<<<<<<< HEAD

	doc, err := w.DIDDocument()
	if err != nil {
		t.Error(err)
		return
	}
	t.Log("success", doc)
=======
}

func Test_MPCSignMessage(t *testing.T) {
	w, err := Generate()
	assert.NoError(t, err, "wallet generation succeeds")

	// pl := pool.NewPool(0)
	// defer pl.TearDown()

	sig, err := w.Sign([]byte("sign this message"))
	assert.NoError(t, err, "signing succeeds")
	fmt.Printf("sig: %+v\n", sig)
>>>>>>> a7b41ca0
}<|MERGE_RESOLUTION|>--- conflicted
+++ resolved
@@ -32,7 +32,6 @@
 		return
 	}
 	t.Log("success", pub)
-<<<<<<< HEAD
 
 	doc, err := w.DIDDocument()
 	if err != nil {
@@ -40,7 +39,6 @@
 		return
 	}
 	t.Log("success", doc)
-=======
 }
 
 func Test_MPCSignMessage(t *testing.T) {
@@ -53,5 +51,4 @@
 	sig, err := w.Sign([]byte("sign this message"))
 	assert.NoError(t, err, "signing succeeds")
 	fmt.Printf("sig: %+v\n", sig)
->>>>>>> a7b41ca0
 }