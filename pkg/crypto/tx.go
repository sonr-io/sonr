package crypto

import (
	codectypes "github.com/cosmos/cosmos-sdk/codec/types"
	sdk "github.com/cosmos/cosmos-sdk/types"
	txtypes "github.com/cosmos/cosmos-sdk/types/tx"
)

<<<<<<< HEAD
// BuildCreateWhoIsTx builds a transaction from the given inputs.
func BuildCreateWhoIsTx(w *MPCWallet, msgs ...sdk.Msg) (*txtypes.AuthInfo, *txtypes.TxBody, error) {
=======
// BuildTx builds a transaction from the given inputs.
func buildTx(w *MPCWallet, msgs ...sdk.Msg) (*txtypes.TxBody, error) {
>>>>>>> 7c15c268
	// Create Any for each message
	anyMsgs := make([]*codectypes.Any, len(msgs))
	for i, m := range msgs {
		msg, err := codectypes.NewAnyWithValue(m)
		if err != nil {
			return nil, err
		}
		msg.TypeUrl = "/sonrio.sonr.registry.MsgCreateWhoIs"
		anyMsgs[i] = msg
	}

	// Create TXRaw and Marshal
	txBody := txtypes.TxBody{
		Messages: anyMsgs,
	}
	return &txBody, nil
}

// createRawTxBytes is a helper function to create a raw raw transaction and Marshal it to bytes
func createRawTxBytes(txBody *txtypes.TxBody, sig []byte, authInfo *txtypes.AuthInfo) ([]byte, error) {
	// Serialize the tx body
	txBytes, err := txBody.Marshal()
	if err != nil {
		return nil, err
	}

	// Serialize the authInfo
	authInfoBytes, err := authInfo.Marshal()
	if err != nil {
		return nil, err
	}

	// Create a signature list and append the signature
	sigList := make([][]byte, 1)
	sigList[0] = sig

	// Create Raw TX
	txRaw := &txtypes.TxRaw{
		BodyBytes:     txBytes,
		AuthInfoBytes: authInfoBytes,
		Signatures:    sigList,
	}

	// Marshal the txRaw
	return txRaw.Marshal()
}

// getAuthInfoSingle returns the authentication information for the given message.
func getAuthInfoSingle(w *MPCWallet, gas int) (*txtypes.AuthInfo, error) {
	addr, err := w.Address()
	if err != nil {
		return nil, err
	}

	// Get PublicKey
	pubKey, err := w.PublicKeyProto()
	if err != nil {
		return nil, err
	}

	// Build signerInfo parameters
	anyPubKey, err := codectypes.NewAnyWithValue(pubKey)
	if err != nil {
		return nil, err
	}

	// Create AuthInfo
	authInfo := txtypes.AuthInfo{
		SignerInfos: []*txtypes.SignerInfo{
			{
				PublicKey: anyPubKey,
				ModeInfo: &txtypes.ModeInfo{
					Sum: &txtypes.ModeInfo_Single_{
						Single: &txtypes.ModeInfo_Single{
							Mode: 1,
						},
					},
				},
				Sequence: 0,
			},
		},
		Fee: &txtypes.Fee{
			Amount:   sdk.NewCoins(sdk.NewCoin("snr", sdk.NewInt(int64(gas)))),
			GasLimit: uint64(100000),
			Granter:  addr,
		},
	}
	return &authInfo, nil
}

<<<<<<< HEAD
// BuildUpdateWhoIsTx builds a transaction from the given inputs.
func BuildUpdateWhoIsTx(w *MPCWallet, msgs ...sdk.Msg) (*txtypes.AuthInfo, *txtypes.TxBody, error) {
	// Create Any for each message
	anyMsgs := make([]*codectypes.Any, len(msgs))
	for i, m := range msgs {
		msg, err := codectypes.NewAnyWithValue(m)
		if err != nil {
			return nil, nil, err
		}
		msg.TypeUrl = "/sonrio.sonr.registry.MsgUpdateWhoIs"
		anyMsgs[i] = msg
	}
	// Get PublicKey
	pubKey, err := w.PublicKeyProto()
	if err != nil {
		return nil, nil, err
	}

	// Build signerInfo parameters
	anyPubKey, err := codectypes.NewAnyWithValue(pubKey)
	if err != nil {
		return nil, nil, err
	}
	modeInfo := &txtypes.ModeInfo_Single_{
		Single: &txtypes.ModeInfo_Single{
			Mode: signing.SignMode_SIGN_MODE_DIRECT,
		},
	}

	addr, err := w.Address()
	if err != nil {
		return nil, nil, err
	}

	// Create SignerInfos
	signerInfo := &txtypes.SignerInfo{
		PublicKey: anyPubKey,
		ModeInfo: &txtypes.ModeInfo{
			Sum: modeInfo,
		},
		Sequence: 0,
	}

	// Create TXRaw and Marshal
	txBody := txtypes.TxBody{
		Messages: anyMsgs,
	}

	// Create AuthInfo
	authInfo := txtypes.AuthInfo{
		SignerInfos: []*txtypes.SignerInfo{signerInfo},
		Fee: &txtypes.Fee{
			Amount:   sdk.NewCoins(sdk.NewCoin("snr", sdk.NewInt(2))),
			GasLimit: uint64(100000),
			Granter:  addr,
		},
	}
	return &authInfo, &txBody, nil
}

func GetSignDocBytes(authInfo *txtypes.AuthInfo, txBody *txtypes.TxBody) ([]byte, error) {
=======
func getSignDocBytes(authInfo *txtypes.AuthInfo, txBody *txtypes.TxBody) ([]byte, error) {
>>>>>>> 7c15c268
	// Serialize the transaction body.
	txBodyBz, err := txBody.Marshal()
	if err != nil {
		return nil, err
	}

	// Serialize the auth info.
	authInfoBz, err := authInfo.Marshal()
	if err != nil {
		return nil, err
	}

	// Create SignDoc
	signDoc := &txtypes.SignDoc{
		BodyBytes:     txBodyBz,
		AuthInfoBytes: authInfoBz,
		ChainId:       "sonr",
	}
	return signDoc.Marshal()
}<|MERGE_RESOLUTION|>--- conflicted
+++ resolved
@@ -4,15 +4,11 @@
 	codectypes "github.com/cosmos/cosmos-sdk/codec/types"
 	sdk "github.com/cosmos/cosmos-sdk/types"
 	txtypes "github.com/cosmos/cosmos-sdk/types/tx"
+	"github.com/cosmos/cosmos-sdk/types/tx/signing"
 )
 
-<<<<<<< HEAD
 // BuildCreateWhoIsTx builds a transaction from the given inputs.
-func BuildCreateWhoIsTx(w *MPCWallet, msgs ...sdk.Msg) (*txtypes.AuthInfo, *txtypes.TxBody, error) {
-=======
-// BuildTx builds a transaction from the given inputs.
-func buildTx(w *MPCWallet, msgs ...sdk.Msg) (*txtypes.TxBody, error) {
->>>>>>> 7c15c268
+func BuildCreateWhoIsTx(w *MPCWallet, msgs ...sdk.Msg) (*txtypes.TxBody, error) {
 	// Create Any for each message
 	anyMsgs := make([]*codectypes.Any, len(msgs))
 	for i, m := range msgs {
@@ -103,7 +99,6 @@
 	return &authInfo, nil
 }
 
-<<<<<<< HEAD
 // BuildUpdateWhoIsTx builds a transaction from the given inputs.
 func BuildUpdateWhoIsTx(w *MPCWallet, msgs ...sdk.Msg) (*txtypes.AuthInfo, *txtypes.TxBody, error) {
 	// Create Any for each message
@@ -164,10 +159,7 @@
 	return &authInfo, &txBody, nil
 }
 
-func GetSignDocBytes(authInfo *txtypes.AuthInfo, txBody *txtypes.TxBody) ([]byte, error) {
-=======
 func getSignDocBytes(authInfo *txtypes.AuthInfo, txBody *txtypes.TxBody) ([]byte, error) {
->>>>>>> 7c15c268
 	// Serialize the transaction body.
 	txBodyBz, err := txBody.Marshal()
 	if err != nil {
