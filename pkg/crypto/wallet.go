package crypto

import (
	"bytes"
	"fmt"
	"strings"
	"sync"

	"github.com/cosmos/cosmos-sdk/types/address"
	"github.com/cosmos/cosmos-sdk/types/bech32"
	"github.com/mr-tron/base58/base58"
	"github.com/sonr-io/sonr/pkg/did"
	"github.com/sonr-io/sonr/pkg/did/ssi"
	"github.com/taurusgroup/multi-party-sig/pkg/ecdsa"
	"github.com/taurusgroup/multi-party-sig/pkg/math/curve"
	"github.com/taurusgroup/multi-party-sig/pkg/party"
	"github.com/taurusgroup/multi-party-sig/pkg/pool"
	"github.com/taurusgroup/multi-party-sig/pkg/protocol"
	"github.com/taurusgroup/multi-party-sig/protocols/cmp"
	"github.com/taurusgroup/multi-party-sig/protocols/cmp/config"
)

type MPCWallet struct {
	pool *pool.Pool

	ID        party.ID
	Configs   map[party.ID]*cmp.Config
	Network   *Network
	Threshold int
}

// Generate a new ECDSA private key shared among all the given participants.
func Generate(options ...WalletOption) (*MPCWallet, error) {
	opt := defaultConfig()
	wallet := opt.Apply(options...)

	var wg sync.WaitGroup
	for _, id := range opt.participants {
		wg.Add(1)
		go func(id party.ID) {
			pl := pool.NewPool(0)
			defer pl.TearDown()
			defer wg.Done()
<<<<<<< HEAD
			if err := wallet.Keygen(id, opt.participants, pl); err != nil {
				return
			}

			// // TODO: Remove this method, currently this is the only time signing a TX works.
			// sig, err := wallet.Sign([]byte("test"), id, pl)
			// if err != nil {
			// 	fmt.Println(err)
			// 	return
			// }
			// fmt.Println(sig)
		}(id)
	}
	wg.Wait()
=======

			if err := wallet.Keygen(id, opt.participants, pl); err != nil {
				return
			}
		}(id)
	}
	wg.Wait()

>>>>>>> a7b41ca0
	return wallet, nil
}

// // Returns the cosmos compatible address of the given party.
// func (w *MPCWallet) AccountAddress(id ...party.ID) (types.AccAddress, error) {
// 	// c := types.GetConfig()
// 	// c.SetBech32PrefixForAccount("snr", "pub")
// 	bechAddr, err := w.Bech32Address(id...)
// 	if err != nil {
// 		return nil, err
// 	}
// 	acc, err := types.AccAddressFromBech32(bechAddr)
// 	if err != nil {
// 		return nil, err
// 	}
// 	return acc, nil
// }

// Returns the Bech32 representation of the given party.
func (w *MPCWallet) Bech32Address(id ...party.ID) (string, error) {
	// c := types.GetConfig()
	// c.SetBech32PrefixForAccount("snr", "pub")
	pub, err := w.PublicKey(id...)
	if err != nil {
		return "", err
	}
	str, err := bech32.ConvertAndEncode("snr", pub)
	if err != nil {
		return "", err
	}
	fmt.Println(str)
	return str, nil
}

// DID Returns the DID Address of the Wallet. When partyId is provided, it returns the DID of the given party. Only the first party in the wallet can create a DID.
func (w *MPCWallet) DID(party ...party.ID) (*did.DID, error) {
	if len(party) == 0 {
		addr, err := w.Bech32Address()
		if err != nil {
			return nil, err
		}
		return did.ParseDID(fmt.Sprintf("did:snr:%s", strings.TrimPrefix(addr, "snr")))
	} else if len(party) == 1 {
		id := party[0]
		if !w.Config.PartyIDs().Contains(id) {
			return nil, fmt.Errorf("party %s is not a member of the wallet", id)
		}

		baseDid, err := w.DID()
		if err != nil {
			return nil, err
		}
		return did.ParseDID(fmt.Sprintf("%s#%s", baseDid, id))
	}
	return nil, fmt.Errorf("invalid number of arguments")
}

// CreateDIDDocument creates a DID Document for the given party.
func (w *MPCWallet) DIDDocument() (did.Document, error) {
	// Get the DID of the wallet
	baseDid, err := w.DID()
	if err != nil {
		return nil, err
	}

	// Create the DID Document
	doc, err := did.NewDocument(baseDid.String())
	if err != nil {
		return nil, err
	}

	// Get ALL the VerificationMethods of the wallet.
	vmsAll := make([]*did.VerificationMethod, 0)
	for _, id := range w.Config.PartyIDs() {
		vm, err := w.GetVerificationMethod(id)
		if err != nil {
			return nil, err
		}
		vmsAll = append(vmsAll, vm)
	}

	for _, vm := range vmsAll {
		doc.AddAuthenticationMethod(vm)
	}

	if len(doc.GetAuthenticationMethods()) != len(vmsAll) {
		return nil, fmt.Errorf("failed to add all verification methods to DID Document")
	}
	return doc, nil
}

// GetVerificationMethod returns the VerificationMethod for the given party.
func (w *MPCWallet) GetVerificationMethod(id party.ID) (*did.VerificationMethod, error) {
	// Get the DID of the wallet
	baseDid, err := w.DID()
	if err != nil {
		return nil, err
	}

	// Get the DID of the party.
	vmdid, err := w.DID(id)
	if err != nil {
		return nil, err
	}

<<<<<<< HEAD
	// Get base58 encoded public key.
	pub, err := w.PublicKeyBase58(id)
	if err != nil {
		return nil, err
	}

	// Return the shares VerificationMethod
	return &did.VerificationMethod{
		ID:              *vmdid,
		Type:            ssi.ECDSASECP256K1VerificationKey2019,
		Controller:      *baseDid,
		PublicKeyBase58: pub,
	}, nil
=======
	return str, nil
>>>>>>> a7b41ca0
}

// GetSigners returns the list of signers for the given message.
func (w *MPCWallet) GetSigners() party.IDSlice {
	signers := w.Configs[w.ID].PartyIDs()[:w.Threshold+1]
	if !signers.Contains(w.ID) {
		w.Network.Quit(w.ID)
		return nil
	}
	return party.NewIDSlice(signers)
}

// Generate a new ECDSA private key shared among all the given participants.
func (w *MPCWallet) Keygen(id party.ID, ids party.IDSlice, pl *pool.Pool) error {
	h, err := protocol.NewMultiHandler(cmp.Keygen(curve.Secp256k1{}, id, ids, w.Threshold, pl), nil)
	if err != nil {
		return err
	}

	handlerLoop(id, h, w.Network)
	r, err := h.Result()
	if err != nil {
		return err
	}
	conf := r.(*cmp.Config)
	w.Configs[conf.ID] = conf
	return nil
}

// Returns the ECDSA public key of the given party.
<<<<<<< HEAD
func (w *MPCWallet) PublicKey(id ...party.ID) ([]byte, error) {
	var pub *config.Public
	if len(id) == 0 {
		pub = w.Config.Public[w.Config.ID]
	} else if len(id) == 1 {
		pub = w.Config.Public[id[0]]
	} else {
		return nil, fmt.Errorf("invalid number of arguments")
	}

=======
func (w *MPCWallet) PublicKey() ([]byte, error) {
	pub := w.Configs[w.ID].Public[w.ID]
>>>>>>> a7b41ca0
	if pub == nil {
		return nil, fmt.Errorf("no public key found")
	}
	buffer := bytes.NewBuffer(nil)
	_, err := pub.WriteTo(buffer)
	if err != nil {
		return nil, err
	}
	buf := address.Hash("snr", buffer.Bytes())
	return buf, nil
}

// Returns the ECDSA public key of the given party.
func (w *MPCWallet) PublicKeyBase58(id ...party.ID) (string, error) {
	pub, err := w.PublicKey(id...)
	if err != nil {
		return "", err
	}
	return base58.Encode(pub), nil
}

// Refreshes all shares of an existing ECDSA private key.
func (w *MPCWallet) Refresh(pl *pool.Pool) (*cmp.Config, error) {
	hRefresh, err := protocol.NewMultiHandler(cmp.Refresh(w.Configs[w.ID], pl), nil)
	if err != nil {
		return nil, err
	}
	handlerLoop(w.ID, hRefresh, w.Network)

	r, err := hRefresh.Result()
	if err != nil {
		return nil, err
	}

	return r.(*cmp.Config), nil
}

// Generates an ECDSA signature for messageHash.
func sign(c *cmp.Config, m []byte, signers party.IDSlice, n *Network, pl *pool.Pool) (*ecdsa.Signature, error) {
	h, err := protocol.NewMultiHandler(cmp.Sign(c, signers, m, pl), nil)
	if err != nil {
		return nil, err
	}
	handlerLoop(c.ID, h, n)
	signResult, err := h.Result()
	if err != nil {
		return nil, err
	}
	signature := signResult.(*ecdsa.Signature)
	if !signature.Verify(c.PublicPoint(), m) {
		return nil, fmt.Errorf("failed to verify cmp signature")
	}
	return signature, nil
}

func (w *MPCWallet) Sign(m []byte /*, pl *pool.Pool*/) (*ecdsa.Signature, error) {
	var wg sync.WaitGroup
	signers := w.GetSigners()
	net := NewNetwork(signers)

	var (
		sig *ecdsa.Signature
		err error
	)

	for _, id := range signers {
		wg.Add(1)
		go func(id party.ID) {
			defer wg.Done()

			pl := pool.NewPool(0)
			defer pl.TearDown()

			if sig, err = sign(w.Configs[id], m, signers, net, pl); err != nil {
				return
			}
		}(id)
	}
	wg.Wait()

	return sig, err
}<|MERGE_RESOLUTION|>--- conflicted
+++ resolved
@@ -41,22 +41,6 @@
 			pl := pool.NewPool(0)
 			defer pl.TearDown()
 			defer wg.Done()
-<<<<<<< HEAD
-			if err := wallet.Keygen(id, opt.participants, pl); err != nil {
-				return
-			}
-
-			// // TODO: Remove this method, currently this is the only time signing a TX works.
-			// sig, err := wallet.Sign([]byte("test"), id, pl)
-			// if err != nil {
-			// 	fmt.Println(err)
-			// 	return
-			// }
-			// fmt.Println(sig)
-		}(id)
-	}
-	wg.Wait()
-=======
 
 			if err := wallet.Keygen(id, opt.participants, pl); err != nil {
 				return
@@ -64,8 +48,6 @@
 		}(id)
 	}
 	wg.Wait()
-
->>>>>>> a7b41ca0
 	return wallet, nil
 }
 
@@ -171,7 +153,6 @@
 		return nil, err
 	}
 
-<<<<<<< HEAD
 	// Get base58 encoded public key.
 	pub, err := w.PublicKeyBase58(id)
 	if err != nil {
@@ -185,9 +166,6 @@
 		Controller:      *baseDid,
 		PublicKeyBase58: pub,
 	}, nil
-=======
-	return str, nil
->>>>>>> a7b41ca0
 }
 
 // GetSigners returns the list of signers for the given message.
@@ -218,7 +196,6 @@
 }
 
 // Returns the ECDSA public key of the given party.
-<<<<<<< HEAD
 func (w *MPCWallet) PublicKey(id ...party.ID) ([]byte, error) {
 	var pub *config.Public
 	if len(id) == 0 {
@@ -228,11 +205,6 @@
 	} else {
 		return nil, fmt.Errorf("invalid number of arguments")
 	}
-
-=======
-func (w *MPCWallet) PublicKey() ([]byte, error) {
-	pub := w.Configs[w.ID].Public[w.ID]
->>>>>>> a7b41ca0
 	if pub == nil {
 		return nil, fmt.Errorf("no public key found")
 	}
