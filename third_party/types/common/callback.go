package common

import (
	"log"
)

type MotorCallback interface {
	OnDiscover(data []byte)
<<<<<<< HEAD
	OnLinking(data []byte)
	// OnMotorEvent(msg string, isDone bool)
=======
	OnWalletEvent(data []byte)
>>>>>>> 7d5341cc
}

type defaultCallback struct{}

func DefaultCallback() MotorCallback {
	return &defaultCallback{}
}

func (cb *defaultCallback) OnDiscover(data []byte) {
<<<<<<< HEAD
	log.Println("ERROR: MotorCallback not implemented.")
}

func (cb *defaultCallback) OnLinking(data []byte) {
	log.Println("ERROR: MotorCallback not implemented.")
=======
	log.Println(ErrDefaultStillImplemented.Error())
}

func (cb *defaultCallback) OnWalletEvent(data []byte) {
	event := WalletEvent{}
	err := event.Unmarshal(data)

	if err != nil {
		log.Printf("error while unmarshalling event \n%s\n", err.Error())
	}
	log.Printf("type: %s\nError Message: %s\nMessage: %s\n", event.Type, event.ErrorMessage, event.Message)
>>>>>>> 7d5341cc
}<|MERGE_RESOLUTION|>--- conflicted
+++ resolved
@@ -6,12 +6,7 @@
 
 type MotorCallback interface {
 	OnDiscover(data []byte)
-<<<<<<< HEAD
-	OnLinking(data []byte)
-	// OnMotorEvent(msg string, isDone bool)
-=======
 	OnWalletEvent(data []byte)
->>>>>>> 7d5341cc
 }
 
 type defaultCallback struct{}
@@ -21,13 +16,6 @@
 }
 
 func (cb *defaultCallback) OnDiscover(data []byte) {
-<<<<<<< HEAD
-	log.Println("ERROR: MotorCallback not implemented.")
-}
-
-func (cb *defaultCallback) OnLinking(data []byte) {
-	log.Println("ERROR: MotorCallback not implemented.")
-=======
 	log.Println(ErrDefaultStillImplemented.Error())
 }
 
@@ -39,5 +27,8 @@
 		log.Printf("error while unmarshalling event \n%s\n", err.Error())
 	}
 	log.Printf("type: %s\nError Message: %s\nMessage: %s\n", event.Type, event.ErrorMessage, event.Message)
->>>>>>> 7d5341cc
+}
+
+func (cb *defaultCallback) OnLinking(data []byte) {
+	log.Println("ERROR: MotorCallback not implemented.")
 }