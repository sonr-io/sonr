SHELL := /bin/zsh # Set Shell

# Go Commands
GODESKTOP=/Users/prad/Downloads/mobile-desktop/cmd/gomobile/gomobile
GOMOBILE=gomobile
GOCLEAN=$(GOMOBILE) clean
GOBIND=$(GOMOBILE) bind

# Plugin Directories
IOS_BUILDDIR=/Users/prad/Sonr/plugin/ios/Frameworks
IOS_ARTIFACT= $(IOS_BUILDDIR)/Core.framework
ANDROID_BUILDDIR=/Users/prad/Sonr/plugin/android/libs
ANDROID_ARTIFACT= $(ANDROID_BUILDDIR)/io.sonr.core.aar
MAC_BUILDDIR=/Users/prad/Sonr/core/build/Sonr.app/Contents/MacOS
MAC_ARTIFACT=$(MAC_BUILDDIR)/sonr_core
WIN_BUILDDIR=/Users/prad/Sonr/core/build
WIN_ARTIFACT=$(WIN_BUILDDIR)/sonr-core.exe

# Proto Directories
PB_PATH="/Users/prad/Sonr/core/internal/models"
CORE_PB_DIR="/Users/prad/Sonr/core/internal/models"
PLUGIN_PB_DIR="/Users/prad/Sonr/plugin/lib/models"

# Proto Build Commands
PB_BUILD_CORE="--go_out=$(CORE_PB_DIR)"
PB_BUILD_PLUGIN="--dart_out=$(PLUGIN_PB_DIR)"

all: Makefile
	@sed -n 's/^##//p' $<


## desktop    :   Builds Darwin and Windows Builds at Build Path
desktop: proto
	go clean -cache -x
	cd pkg && go build -o $(MAC_ARTIFACT)
	cd pkg && GOOS=windows GOARCH=amd64 go build -o $(WIN_ARTIFACT)
	@go mod tidy
	@cd /System/Library/Sounds && afplay Hero.aiff
	@echo ""
	@echo ""
	@echo "------------------------------------------------------------------"
	@echo "-------- ✅ ✅ ✅   FINISHED DESKTOP BUILD  ✅ ✅ ✅  --------------"
	@echo "------------------------------------------------------------------"

## - darwin   :   Compiles Desktop build of Sonr for MacOS
darwin:
	@echo ""
	@echo ""
	@echo "-----------------------------------------------------------"
	@echo "------------- 🖥 START DARWIN BUILD 🖥 --------------------"
	@echo "-----------------------------------------------------------"
<<<<<<< HEAD
	go clean -cache -x
	cd pkg && go build -o $(MAC_ARTIFACT)
	@echo "Finished Building ➡ " && date
	@cd $(MAC_BUILDDIR) && ./sonr_core
	@echo "--------------------------------------------------------------"
	@echo "------------- 🖥 COMPLETED DAWIN BULD 🖥 --------------------"
	@echo "--------------------------------------------------------------"
	@echo ""

## - win      :   Compiles Desktop build of Sonr for Windows
win:
	@echo ""
	@echo ""
	@echo "-----------------------------------------------------------"
	@echo "------------- 🪟 START WINDOWS BUILD 🪟 --------------------"
	@echo "-----------------------------------------------------------"
	go clean -cache -x
	cd pkg && GOOS=windows GOARCH=amd64 go build -o $(WIN_ARTIFACT)
	@echo "Finished Binding ➡ " && date
	@echo "--------------------------------------------------------------"
	@echo "------------- 🪟 COMPLETED WINDOWS BULD 🪟 --------------------"
	@echo "--------------------------------------------------------------"
	@echo ""

## mobile     :   Builds Android and iOS Bind for Plugin Path
mobile: proto ios android
	@cd /Users/prad/Sonr/plugin && flutter clean
	@cd /Users/prad/Sonr/plugin/example && flutter clean
	@go mod tidy
	@cd /System/Library/Sounds && afplay Hero.aiff
	@echo ""
	@echo ""
=======
	@go clean -cache
	cd pkg && go build -o $(MAC_ARTIFACT)
	@echo "Finished Building ➡ " && date
	@cd $(MAC_BUILDDIR) && ./sonr_core
	@echo "--------------------------------------------------------------"
	@echo "------------- 🖥 COMPLETED DAWIN BULD 🖥 --------------------"
	@echo "--------------------------------------------------------------"
	@echo ""

## - win      :   Compiles Desktop build of Sonr for Windows
win:
	@echo ""
	@echo ""
	@echo "-----------------------------------------------------------"
	@echo "------------- 🪟 START WINDOWS BUILD 🪟 --------------------"
	@echo "-----------------------------------------------------------"
	@go clean -cache
	cd pkg && GOOS=windows GOARCH=amd64 go build -o $(WIN_ARTIFACT)
	@echo "Finished Binding ➡ " && date
	@echo "--------------------------------------------------------------"
	@echo "------------- 🪟 COMPLETED WINDOWS BULD 🪟 --------------------"
	@echo "--------------------------------------------------------------"
	@echo ""

## mobile     :   Builds Android and iOS Bind for Plugin Path
mobile: proto ios android
	@cd /Users/prad/Sonr/plugin && flutter clean
	@cd /Users/prad/Sonr/plugin/example && flutter clean
	@go mod tidy
	@cd /System/Library/Sounds && afplay Hero.aiff
	@echo ""
	@echo ""
>>>>>>> ecbdb066
	@echo "----------------------------------------------------------------"
	@echo "-------- ✅ ✅ ✅   FINISHED MOBILE BIND  ✅ ✅ ✅  --------------"
	@echo "----------------------------------------------------------------"


## - android  :   Builds Android Bind at Plugin Path
android:
	@echo ""
	@echo ""
	@echo "--------------------------------------------------------------"
	@echo "--------------- 🤖 BEGIN ANDROID BIND 🤖 ----------------------"
	@echo "--------------------------------------------------------------"
	cd bind && GODEBUG=asyncpreemptoff=1 gomobile bind -ldflags='-s -w' -target=android/arm64 -v -o $(ANDROID_ARTIFACT)
	@go mod tidy
	@cd /System/Library/Sounds && afplay Glass.aiff
	@echo "Finished Binding ➡ " && date
	@echo "--------------------------------------------------------------"
	@echo "------------- 🤖  COMPLETE ANDROID BIND 🤖  -------------------"
	@echo "--------------------------------------------------------------"
	@echo ""


## - ios      :   Builds iOS Bind at Plugin Path
ios:
	@echo ""
	@echo ""
	@echo "--------------------------------------------------------------"
	@echo "-------------- 📱 BEGIN IOS BIND 📱 ---------------------------"
	@echo "--------------------------------------------------------------"
	cd bind && GODEBUG=asyncpreemptoff=1 gomobile bind -ldflags='-s -w' -target=ios/arm64 -v -o $(IOS_ARTIFACT)
	@go mod tidy
	@cd /System/Library/Sounds && afplay Glass.aiff
	@echo "Finished Binding ➡ " && date
	@echo "--------------------------------------------------------------"
	@echo "-------------- 📱 COMPLETE IOS BIND 📱 ------------------------"
	@echo "--------------------------------------------------------------"
	@echo ""

## proto      :   Compiles Protobuf models for Core Library and Plugin
proto:
	@echo ""
	@echo ""
	@echo "--------------------------------------------------------------"
	@echo "------------- 🛸 START PROTOBUFS COMPILE 🛸 -------------------"
	@echo "--------------------------------------------------------------"
	@cd internal/models && protoc -I. --proto_path=$(PB_PATH) $(PB_BUILD_CORE) api.proto data.proto core.proto
	@cd internal/models && protoc -I. --proto_path=$(PB_PATH) $(PB_BUILD_PLUGIN) api.proto data.proto
	@echo "Finished Compiling ➡ " && date
	@echo "--------------------------------------------------------------"
	@echo "------------- 🛸 COMPILED ALL PROTOBUFS 🛸 --------------------"
	@echo "--------------------------------------------------------------"
	@echo ""

## run        :   Runs current Darwin Build
run:
	cd $(MAC_BUILDDIR) && ./sonr_core

## upgrade    :   Builds ALL supported devices
upgrade: proto mobile desktop

## [reset]    :   Cleans Gomobile, Removes Framworks from Plugin, and Initializes Gomobile
reset:
	cd bind && $(GOCLEAN)
	go mod tidy
	go clean -cache -x
	go clean -modcache -x
	rm -rf $(IOS_BUILDDIR)
	rm -rf $(ANDROID_BUILDDIR)
	mkdir -p $(IOS_BUILDDIR)
	mkdir -p $(ANDROID_BUILDDIR)
	cd bind && gomobile init<|MERGE_RESOLUTION|>--- conflicted
+++ resolved
@@ -49,40 +49,6 @@
 	@echo "-----------------------------------------------------------"
 	@echo "------------- 🖥 START DARWIN BUILD 🖥 --------------------"
 	@echo "-----------------------------------------------------------"
-<<<<<<< HEAD
-	go clean -cache -x
-	cd pkg && go build -o $(MAC_ARTIFACT)
-	@echo "Finished Building ➡ " && date
-	@cd $(MAC_BUILDDIR) && ./sonr_core
-	@echo "--------------------------------------------------------------"
-	@echo "------------- 🖥 COMPLETED DAWIN BULD 🖥 --------------------"
-	@echo "--------------------------------------------------------------"
-	@echo ""
-
-## - win      :   Compiles Desktop build of Sonr for Windows
-win:
-	@echo ""
-	@echo ""
-	@echo "-----------------------------------------------------------"
-	@echo "------------- 🪟 START WINDOWS BUILD 🪟 --------------------"
-	@echo "-----------------------------------------------------------"
-	go clean -cache -x
-	cd pkg && GOOS=windows GOARCH=amd64 go build -o $(WIN_ARTIFACT)
-	@echo "Finished Binding ➡ " && date
-	@echo "--------------------------------------------------------------"
-	@echo "------------- 🪟 COMPLETED WINDOWS BULD 🪟 --------------------"
-	@echo "--------------------------------------------------------------"
-	@echo ""
-
-## mobile     :   Builds Android and iOS Bind for Plugin Path
-mobile: proto ios android
-	@cd /Users/prad/Sonr/plugin && flutter clean
-	@cd /Users/prad/Sonr/plugin/example && flutter clean
-	@go mod tidy
-	@cd /System/Library/Sounds && afplay Hero.aiff
-	@echo ""
-	@echo ""
-=======
 	@go clean -cache
 	cd pkg && go build -o $(MAC_ARTIFACT)
 	@echo "Finished Building ➡ " && date
@@ -115,7 +81,6 @@
 	@cd /System/Library/Sounds && afplay Hero.aiff
 	@echo ""
 	@echo ""
->>>>>>> ecbdb066
 	@echo "----------------------------------------------------------------"
 	@echo "-------- ✅ ✅ ✅   FINISHED MOBILE BIND  ✅ ✅ ✅  --------------"
 	@echo "----------------------------------------------------------------"
