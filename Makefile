--- conflicted
+++ resolved
@@ -1,27 +1,17 @@
 SHELL := /bin/zsh # Set Shell
 
 # GoMobile Commands
-#GODEBUG=asyncpreemptoff=1
+GOMOBILE=gomobile
 GCMSG=git-commitmsg
-GOBIND=gomobile bind
+GOCLEAN=$(GOMOBILE) clean
+GOBIND=$(GOMOBILE) bind
 
 # GoMobile Directories
 IOS_BUILDDIR=/Users/prad/Sonr/plugin/ios/Frameworks
 IOS_ARTIFACT= $(IOS_BUILDDIR)/Core.framework
 ANDROID_BUILDDIR=/Users/prad/Sonr/plugin/android/libs
-<<<<<<< HEAD
-
-# Platform Specific Parameters
-IOS_ARTIFACT=$(IOS_BUILDDIR)/Core.framework
-IOS_TARGET=ios
-ANDROID_ARTIFACT=$(ANDROID_BUILDDIR)/io.sonr.core.aar
-ANDROID_TARGET=android/arm64
-LD_FLAGS='-s -w'
- 
-=======
 ANDROID_ARTIFACT= $(ANDROID_BUILDDIR)/io.sonr.core.aar
 
->>>>>>> 99f2c140
 # Proto Directories
 PB_PATH="/Users/prad/Sonr/core/internal/models"
 CORE_PB_DIR="/Users/prad/Sonr/core/internal/models"
@@ -33,8 +23,6 @@
 PB_BUILD_CORE="--go_out=$(CORE_PB_DIR)"
 PB_BUILD_PLUGIN="--dart_out=$(PLUGIN_PB_DIR)"
 
-<<<<<<< HEAD
-=======
 all: protoc ios android
 	@go mod tidy
 	@cd /System/Library/Sounds && afplay Hero.aiff
@@ -44,7 +32,6 @@
 	@echo "-------- ✅ ✅ ✅   FINISHED ALL TASKS  ✅ ✅ ✅  --------------"
 	@echo "--------------------------------------------------------------"
 
->>>>>>> 99f2c140
 protoc:
 	@echo ""
 	@echo ""
@@ -52,20 +39,13 @@
 	@echo "------------- 🛸 START PROTOBUFS COMPILE 🛸 -------------------"
 	@echo "--------------------------------------------------------------"
 	@cd internal/models && protoc -I. --proto_path=$(PB_PATH) $(PB_BUILD_CORE) api.proto data.proto core.proto
-<<<<<<< HEAD
-	@cd internal/models && protoc -I. --proto_path=$(PB_PATH) $(PB_BUILD_PLUGIN) api.proto data.proto 
-=======
 	@cd internal/models && protoc -I. --proto_path=$(PB_PATH) $(PB_BUILD_PLUGIN) api.proto data.proto
->>>>>>> 99f2c140
 	@echo "Finished Compiling ➡ " && date
 	@echo "--------------------------------------------------------------"
 	@echo "------------- 🛸 COMPILED ALL PROTOBUFS 🛸 --------------------"
 	@echo "--------------------------------------------------------------"
 	@echo ""
 
-<<<<<<< HEAD
-clean:
-=======
 ios:
 	@echo ""
 	@echo ""
@@ -97,7 +77,6 @@
 	@echo ""
 
 reset:
->>>>>>> 99f2c140
 	cd bind && $(GOCLEAN)
 	go mod tidy
 	rm -rf $(IOS_BUILDDIR)
