SHELL := /bin/zsh # Set Shell

# GoMobile Commands
GOMOBILE=gomobile
GCMSG=git-commitmsg
GOCLEAN=$(GOMOBILE) clean
GOBIND=$(GOMOBILE) bind

# GoMobile Directories
IOS_BUILDDIR=/Users/prad/Sonr/plugin/ios/Frameworks
ANDROID_BUILDDIR=/Users/prad/Sonr/plugin/android/libs

# Platform Specific Parameters
IOS_ARTIFACT=$(IOS_BUILDDIR)/Core.framework
IOS_TARGET=ios/arm64
ANDROID_ARTIFACT=$(ANDROID_BUILDDIR)/io.sonr.core.aar
ANDROID_TARGET=android

# Gomobile Build Commands
BUILD_IOS="cd bind && $(GOCLEAN) &&  $(GOBIND) -target=$(IOS_TARGET) -v -o $(IOS_ARTIFACT)"
BUILD_ANDROID="cd bind && $(GOCLEAN) && $(GOBIND) -target=$(ANDROID_TARGET) -v -o $(ANDROID_ARTIFACT)"

# Proto Directories
PB_PATH="/Users/prad/Sonr/core/internal/models"
CORE_PB_DIR="/Users/prad/Sonr/core/internal/models"
PLUGIN_PB_DIR="/Users/prad/Sonr/plugin/lib/models"

# Proto Build Commands
PB_CLEAN_CORE="cd $(PB_PATH) && find ./ -name "*.go" -not -name "*.proto" -exec rm {} \;"
PB_CLEAN_PLUGIN="cd $(PLUGIN_PB_DIR) && find ./ -name "*.dart" -not -name "models.dart" -exec rm {} \;"
PB_BUILD_CORE="--go_out=$(CORE_PB_DIR)"
PB_BUILD_PLUGIN="--dart_out=$(PLUGIN_PB_DIR)"

all: protoc ios android 
	@cd /System/Library/Sounds && afplay Hero.aiff
	@echo ""
	@echo ""
	@echo "--------------------------------------------------------------"
	@echo "-------- ✅ ✅ ✅   FINISHED ALL TASKS  ✅ ✅ ✅  --------------"
	@echo "--------------------------------------------------------------"

ios:
	@echo ""
	@echo ""
	@echo "--------------------------------------------------------------"
	@echo "-------------- 📱 BEGIN IOS BIND 📱 ---------------------------"
	@echo "--------------------------------------------------------------"
	@rm -rf $(IOS_BUILDDIR) 2>/dev/null
	@mkdir -p $(IOS_BUILDDIR)
	eval $(BUILD_IOS)
	@go mod tidy
	@cd /System/Library/Sounds && afplay Glass.aiff
	@echo "Finished Binding ➡ " && date
	@echo "--------------------------------------------------------------"
	@echo "-------------- 📱 COMPLETE IOS BIND 📱 ------------------------"
	@echo "--------------------------------------------------------------"
	@echo ""

android:
	@echo ""
	@echo ""
	@echo "--------------------------------------------------------------"
	@echo "--------------- 🤖 BEGIN ANDROID BIND 🤖 ----------------------"
	@echo "--------------------------------------------------------------"
	@rm -rf $(ANDROID_BUILDDIR) 2>/dev/null
	@mkdir -p $(ANDROID_BUILDDIR)
	eval $(BUILD_ANDROID)
	@go mod tidy
	@cd /System/Library/Sounds && afplay Glass.aiff
	@echo "Finished Binding ➡ " && date
	@echo "--------------------------------------------------------------"
	@echo "------------- 🤖  COMPLETE ANDROID BIND 🤖  -------------------"
	@echo "--------------------------------------------------------------"
	@echo ""

protoc:
	@echo ""
	@echo ""
	@echo "--------------------------------------------------------------"
	@echo "------------- 🛸 START PROTOBUFS COMPILE 🛸 -------------------"
	@echo "--------------------------------------------------------------"
<<<<<<< HEAD
	
	@cd internal/models && protoc -I. --proto_path=$(PB_PATH) $(PB_BUILD_CORE) api.proto data.proto event.proto
	@cd internal/models && protoc -I. --proto_path=$(PB_PATH) $(PB_BUILD_PLUGIN) api.proto data.proto 
=======
	@rm -rf $(CORE_PB_DIR) 2>/dev/null
	@mkdir -p $(CORE_PB_DIR)
	@cd proto && protoc -I. --proto_path=$(PB_PATH) $(PB_FOR_GO) data.proto message.proto user.proto
	@cd proto && protoc -I. --proto_path=$(PB_PATH) $(PB_FOR_DART) data.proto message.proto user.proto
>>>>>>> 75354d9f
	@echo "Finished Compiling ➡ " && date
	@echo "--------------------------------------------------------------"
	@echo "------------- 🛸 COMPILED ALL PROTOBUFS 🛸 --------------------"
	@echo "--------------------------------------------------------------"
	@echo ""

clean:
	cd bind && $(GOCLEAN)
	go mod tidy
	rm -rf $(IOS_BUILDDIR)
	rm -rf $(ANDROID_BUILDDIR)
	eval $(PB_CLEAN_CORE) 2>/dev/null
	eval $(PB_CLEAN_PLUGIN) <|MERGE_RESOLUTION|>--- conflicted
+++ resolved
@@ -79,16 +79,8 @@
 	@echo "--------------------------------------------------------------"
 	@echo "------------- 🛸 START PROTOBUFS COMPILE 🛸 -------------------"
 	@echo "--------------------------------------------------------------"
-<<<<<<< HEAD
-	
 	@cd internal/models && protoc -I. --proto_path=$(PB_PATH) $(PB_BUILD_CORE) api.proto data.proto event.proto
 	@cd internal/models && protoc -I. --proto_path=$(PB_PATH) $(PB_BUILD_PLUGIN) api.proto data.proto 
-=======
-	@rm -rf $(CORE_PB_DIR) 2>/dev/null
-	@mkdir -p $(CORE_PB_DIR)
-	@cd proto && protoc -I. --proto_path=$(PB_PATH) $(PB_FOR_GO) data.proto message.proto user.proto
-	@cd proto && protoc -I. --proto_path=$(PB_PATH) $(PB_FOR_DART) data.proto message.proto user.proto
->>>>>>> 75354d9f
 	@echo "Finished Compiling ➡ " && date
 	@echo "--------------------------------------------------------------"
 	@echo "------------- 🛸 COMPILED ALL PROTOBUFS 🛸 --------------------"
