# Binaries for programs and plugins
*.exe
*.exe~
*.dll
*.so
*.dylib
*.DS_Store
*.wasm
*.aar
*.xcframework
.idea/
build/
release/
lib/dist
lib/package-lock.json
lib/node_modules
cmd/full/sonr_bitcask
chain
# Dependencies
/node_modules
temp/
tmp/

# Production
/build
bind/dist
gen/

# Generated files
.docusaurus
.cache-loader
psksnr*

# Misc
.DS_Store
.env.local
.env.development.local
.env.test.local
.env.production.local

npm-debug.log*
yarn-debug.log*
yarn-error.log*

# Test binary, built with `go test -c`
*.test

# Output of the go coverage tool, specifically when used with LiteIDE
*.out

# Dependency directories (remove the comment below to include it)
vendor/
node_modules/
jspm_packages/

### Node ###
# Logs
logs
*.log
npm-debug.log*
yarn-debug.log*
yarn-error.log*
lerna-debug.log*
.pnpm-debug.log*

# Diagnostic reports (https://nodejs.org/api/report.html)
report.[0-9]*.[0-9]*.[0-9]*.[0-9]*.json

# Runtime data
pids
*.pid
*.seed
*.pid.lock

# Directory for instrumented libs generated by jscoverage/JSCover
lib-cov

# Coverage directory used by tools like istanbul
coverage
*.lcov

# nyc test coverage
.nyc_output

# Grunt intermediate storage (https://gruntjs.com/creating-plugins#storing-task-files)
.grunt

# Bower dependency directory (https://bower.io/)
bower_components

# node-waf configuration
.lock-wscript

# Compiled binary addons (https://nodejs.org/api/addons.html)
build/Release

# Snowpack dependency directory (https://snowpack.dev/)
web_modules/

# TypeScript cache
*.tsbuildinfo

# Optional npm cache directory
.npm

# Optional eslint cache
.eslintcache

# Microbundle cache
.rpt2_cache/
.rts2_cache_cjs/
.rts2_cache_es/
.rts2_cache_umd/

# Optional REPL history
.node_repl_history

# Output of 'npm pack'
*.tgz

# Yarn Integrity file
.yarn-integrity

# dotenv environment variables file
**/.env
**/*.env
**/*.env.*
!**/*.env.sample
!**/*.env.example

# parcel-bundler cache (https://parceljs.org/)
.cache
.parcel-cache

# Next.js build output
.next
out

# Distribution Builds
dist

# vuepress build output
.vuepress/dist

# Serverless directories
.serverless/

# FuseBox cache
.fusebox/

# DynamoDB Local files
.dynamodb/

# TernJS port file
.tern-port

# Stores VSCode versions used for testing VSCode extensions
.vscode-test

# yarn v2
.yarn/cache
.yarn/unplugged
.yarn/build-state.yml
.yarn/install-state.gz
.pnp.*

dist/
docs/package-lock.json
**/sonrd


revive.toml
<<<<<<< HEAD
.githooks/
=======
.githooks/

dist/
>>>>>>> 6de6dcd1
<|MERGE_RESOLUTION|>--- conflicted
+++ resolved
@@ -170,10 +170,6 @@
 
 
 revive.toml
-<<<<<<< HEAD
-.githooks/
-=======
 .githooks/
 
-dist/
->>>>>>> 6de6dcd1
+dist/