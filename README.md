[![CodeFactor](https://www.codefactor.io/repository/github/sonr-io/core/badge/release?s=ee02a1b599502678b3d583aa5b6d1f55d2137ded)](https://www.codefactor.io/repository/github/sonr-io/core/overview/release)
[![CI Workflow 🐿](https://github.com/sonr-io/core/actions/workflows/ci.yml/badge.svg)](https://github.com/sonr-io/core/actions/workflows/ci.yml)

<<<<<<< HEAD
<!-- PROJECT LOGO -->
<br />
<p align="center">
  <a href="https://github.com/sonr-io/core">
    <img src="https://uploads-ssl.webflow.com/60e4b57e5960f8d0456720e7/60fbc0e3fcdf204c7ed9946b_Github%20-%20Core.png" alt="Logo" height="275">
  </a>

  <p align="center">
  Core Framework that manages the Sonr Libp2p node in Go, Handles File Management, Connection to Peer, and Pub-Sub for Lobby.
    <a href="https://github.com/sonr-io/core"><strong>Explore the docs »</strong></a>
    <br />
    <br />
    <a href="https://github.com/sonr-io/core">View Demo</a>
    ·
    <a href="https://github.com/sonr-io/core/issues">Report Bug</a>
    ·
    <a href="https://github.com/sonr-io/core/issues">Request Feature</a>
  </p>
</p>
<br />

_By [Sonr](https://www.sonr.io), creators of [Sonr Protocol](https://www.twitter.com/SonrProtocol)_

---

<!-- ABOUT THE PROJECT -->

=======
>>>>>>> 50f09d75
## About The Project

Sonr is building the most simple and intuitive Decentralized Web experience for users and developers alike with our revolutionary blockchain and universal digital wallet.


### Built With

- [Golang]()
- [Libp2p]()

<!-- GETTING STARTED -->

## Getting Started

To get a local copy up and running follow these simple steps.

<<<<<<< HEAD
### Prerequisites

This is an example of how to list things you need to use the software and how to install them.
- **golang**

  ```sh
  go get github.com/golang/dep/cmd/dep
  ```

=======
>>>>>>> 50f09d75
### Installation

1. Clone the repo

   ```sh
   git clone https://github.com/sonr-io/sonr.git
   ```

2. Use Makefile Commands

  ```bash
  # Binds Android and iOS for Plugin Path
  make bind

  # Binds iOS Framework ONLY
  make bind.ios

  # Binds AAR for Android ONLY
  make bind.android

  # Compiles Protobuf models for Core Library and Plugin
  make proto

  # Binds Binary, Creates Protobufs, and Updates App
  make upgrade

  # Reinitializes Gomobile and Removes Framworks from Plugin
  make clean
  ```

Docker Instructions

1. Build the Docker image

   ```sh
   docker build -t ghcr.io/sonr-io/snrd .
   ```

2. Run the Docker image

  ```sh
  docker run -it -p 443:26225 ghcr.io/sonr-io/snrd
  ```

3. Pushing the image to ghcr.io *optional*

  ```sh
  docker push ghcr.io/sonr-io/snrd:latest
  ```

### Structure

This project is a pseudo-monorepo, meaning it has a single root directory and all of its packages are in subdirectories. The structure is as follows:

```text
/app            ->        Exposed common application code from modules
/cmd            ->        Packaged Binaries.
  └─ bind       ->        +   Desktop Binary
  └─ daemon     ->        +   Binded Mobile Framework (aar, xcframework)
  └─ highway    ->        +   Sonr Custodian Node (desktop, server)
/common         ->        Shared Types
/docs           ->        Documentation and Specifications
/device         ->        Current Node Device management
/internal       ->        Internal Code. (Networking, Emitter, FileSystem, etc.)
  └─ beam       ->        +   Shared Protobuf Models, Generic Types, and Enums.
  └─ did        ->        +   Core data types and functions.
  └─ host       ->        +   Libp2p Configuration
/node           ->        Central Node for Sonr Network
/pkg            ->        Protocol Services for Sonr Core
  └─ discover   ->        +   Shared Protobuf Models, Generic Types, and Enums.
  └─ exchange   ->        +   Data Transfer related Models.
  └─ identity   ->        +   Node Peer related Models.
  └─ registry   ->        +   Creates and Registers Libp2p RPC Service Handlers.
  └─ transmit   ->        +   Creates an Interface which manages libp2p pubsub topics.
/proto          ->        Protobuf Definition Files.
/wallet         ->        Universal Wallet Interface for Sonr Core.
```

<!-- ROADMAP -->

## Roadmap

See the [open issues](https://github.com/sonr-io/core/issues) for a list of proposed features (and known issues).

<!-- CONTRIBUTING -->

## Contributing

Contributions are what make the open source community such an amazing place to be learn, inspire, and create. Any contributions you make are **greatly appreciated**.

1. Fork the Project
2. Create your Feature Branch (`git checkout -b feature/AmazingFeature`)
3. Commit your Changes (`git commit -m 'Add some AmazingFeature'`)
4. Push to the Branch (`git push origin feature/AmazingFeature`)
5. Open a Pull Request

<!-- LICENSE -->

## License

Distributed under the MIT License. See `LICENSE` for more information.

<!-- CONTACT -->

## Contact

Prad Nukala - [TheSonrApp](https://twitter.com/TheSonrApp) - pradn@sonr.io

Project Link: [Github](https://github.com/sonr-io/core) - [Discord](https://sonr.io) - [Website](https://sonr.io)

<!-- ACKNOWLEDGEMENTS -->

## Acknowledgements

- [Libp2p](https://libp2p.io/)
- [Handshake](https://handshake.org/)
<<<<<<< HEAD
- [Flutter](https://flutter.dev/)
=======
>>>>>>> 50f09d75

<!-- MARKDOWN LINKS & IMAGES -->
<!-- https://www.markdownguide.org/basic-syntax/#reference-style-links -->

[contributors-shield]: https://img.shields.io/github/contributors/sonr-io/core.svg?style=for-the-badge
[contributors-url]: https://github.com/sonr-io/core/graphs/contributors
[forks-shield]: https://img.shields.io/github/forks/sonr-io/core.svg?style=for-the-badge
[forks-url]: https://github.com/sonr-io/core/network/members<|MERGE_RESOLUTION|>--- conflicted
+++ resolved
@@ -1,36 +1,6 @@
 [![CodeFactor](https://www.codefactor.io/repository/github/sonr-io/core/badge/release?s=ee02a1b599502678b3d583aa5b6d1f55d2137ded)](https://www.codefactor.io/repository/github/sonr-io/core/overview/release)
 [![CI Workflow 🐿](https://github.com/sonr-io/core/actions/workflows/ci.yml/badge.svg)](https://github.com/sonr-io/core/actions/workflows/ci.yml)
 
-<<<<<<< HEAD
-<!-- PROJECT LOGO -->
-<br />
-<p align="center">
-  <a href="https://github.com/sonr-io/core">
-    <img src="https://uploads-ssl.webflow.com/60e4b57e5960f8d0456720e7/60fbc0e3fcdf204c7ed9946b_Github%20-%20Core.png" alt="Logo" height="275">
-  </a>
-
-  <p align="center">
-  Core Framework that manages the Sonr Libp2p node in Go, Handles File Management, Connection to Peer, and Pub-Sub for Lobby.
-    <a href="https://github.com/sonr-io/core"><strong>Explore the docs »</strong></a>
-    <br />
-    <br />
-    <a href="https://github.com/sonr-io/core">View Demo</a>
-    ·
-    <a href="https://github.com/sonr-io/core/issues">Report Bug</a>
-    ·
-    <a href="https://github.com/sonr-io/core/issues">Request Feature</a>
-  </p>
-</p>
-<br />
-
-_By [Sonr](https://www.sonr.io), creators of [Sonr Protocol](https://www.twitter.com/SonrProtocol)_
-
----
-
-<!-- ABOUT THE PROJECT -->
-
-=======
->>>>>>> 50f09d75
 ## About The Project
 
 Sonr is building the most simple and intuitive Decentralized Web experience for users and developers alike with our revolutionary blockchain and universal digital wallet.
@@ -47,18 +17,6 @@
 
 To get a local copy up and running follow these simple steps.
 
-<<<<<<< HEAD
-### Prerequisites
-
-This is an example of how to list things you need to use the software and how to install them.
-- **golang**
-
-  ```sh
-  go get github.com/golang/dep/cmd/dep
-  ```
-
-=======
->>>>>>> 50f09d75
 ### Installation
 
 1. Clone the repo
@@ -67,7 +25,7 @@
    git clone https://github.com/sonr-io/sonr.git
    ```
 
-2. Use Makefile Commands
+2. Install NPM packages
 
   ```bash
   # Binds Android and iOS for Plugin Path
@@ -103,7 +61,7 @@
   docker run -it -p 443:26225 ghcr.io/sonr-io/snrd
   ```
 
-3. Pushing the image to ghcr.io *optional*
+3. Pushing the image to ghcr.io (optional)
 
   ```sh
   docker push ghcr.io/sonr-io/snrd:latest
@@ -113,28 +71,31 @@
 
 This project is a pseudo-monorepo, meaning it has a single root directory and all of its packages are in subdirectories. The structure is as follows:
 
-```text
-/app            ->        Exposed common application code from modules
+```
 /cmd            ->        Packaged Binaries.
-  └─ bind       ->        +   Desktop Binary
-  └─ daemon     ->        +   Binded Mobile Framework (aar, xcframework)
+  └─ bin        ->        +   Daemon RPC for Desktop Builds.
   └─ highway    ->        +   Sonr Custodian Node (desktop, server)
-/common         ->        Shared Types
-/docs           ->        Documentation and Specifications
-/device         ->        Current Node Device management
+  └─ lib        ->        +   Binded Mobile Framework (aar, framework)
+/docs           ->        Documentation.
+/extensions     ->        Sonr Extension's for platform integrations (Figma, Chrome, Native, etc.)
 /internal       ->        Internal Code. (Networking, Emitter, FileSystem, etc.)
-  └─ beam       ->        +   Shared Protobuf Models, Generic Types, and Enums.
-  └─ did        ->        +   Core data types and functions.
+  └─ api        ->        +   Shared Protobuf Models, Generic Types, and Enums.
+  └─ common     ->        +   Core data types and functions.
+  └─ device     ->        +   Current Node Device management
   └─ host       ->        +   Libp2p Configuration
-/node           ->        Central Node for Sonr Network
+  └─ keychain   ->        +   Keychain for Private/Public Keys
+  └─ node       ->        +   Central Node for Sonr Network
 /pkg            ->        Protocol Services for Sonr Core
-  └─ discover   ->        +   Shared Protobuf Models, Generic Types, and Enums.
+  └─ domain     ->        +   Shared Protobuf Models, Generic Types, and Enums.
   └─ exchange   ->        +   Data Transfer related Models.
-  └─ identity   ->        +   Node Peer related Models.
-  └─ registry   ->        +   Creates and Registers Libp2p RPC Service Handlers.
-  └─ transmit   ->        +   Creates an Interface which manages libp2p pubsub topics.
+  └─ lobby      ->        +   Node Peer related Models.
+  └─ mailbox    ->        +   Creates and Registers Libp2p RPC Service Handlers.
+  └─ transfer   ->        +   Creates an Interface which manages libp2p pubsub topics.
 /proto          ->        Protobuf Definition Files.
-/wallet         ->        Universal Wallet Interface for Sonr Core.
+/tools          ->        API Services utilized in the project.
+  └─ config     ->        +   File System structure management
+  └─ internet   ->        +   Namebase, REST, and DNS Resolver
+  └─ state      ->        +   State Machine Management
 ```
 
 <!-- ROADMAP -->
@@ -174,11 +135,8 @@
 ## Acknowledgements
 
 - [Libp2p](https://libp2p.io/)
+- [Textile](https://www.textile.io/)
 - [Handshake](https://handshake.org/)
-<<<<<<< HEAD
-- [Flutter](https://flutter.dev/)
-=======
->>>>>>> 50f09d75
 
 <!-- MARKDOWN LINKS & IMAGES -->
 <!-- https://www.markdownguide.org/basic-syntax/#reference-style-links -->
