--- conflicted
+++ resolved
@@ -8,16 +8,7 @@
 > Core Framework that manages the Sonr Libp2p node in Go, Handles File Management, Connection to Peer, Pub-Sub for Lobby, and Graph Data Structure.
 
 # Build
-<<<<<<< HEAD
-
-- For iOS `GODEBUG=asyncpreemptoff=1 gomobile bind -target=ios -ldflags='-s -w' -v -o /Users/prad/Sonr/plugin/ios/Frameworks/Core.framework`
-
-- For Android `GODEBUG=asyncpreemptoff=1 gomobile bind -target=android -ldflags='-s -w' -v -o /Users/prad/Sonr/plugin/android/libs/io.sonr.core.aar`
-
-> Then `flutter run` in [plugin]("https://github.com/sonr-io/plugin") `/plugin/example`  
-=======
 > Use `make` with `ios` or `android` or `all` command in root directory, then `flutter` run in [plugin]("https://github.com/sonr-io/plugin") `$HOME/Sonr/plugin/example`
->>>>>>> 99f2c140
 
 ## Compatible types
 
