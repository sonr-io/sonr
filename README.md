--- conflicted
+++ resolved
@@ -1,72 +1,6 @@
-<<<<<<< HEAD
-<h1 align="center">Sonr Blockchain</h1>
-
-<div align="center">
-  :trident: :dolphin: :godmode: :trident:
-</div>
-<div align="center">
-  <strong>The Official Sonr Monorepo source code</strong>
-</div>
-<div align="center">
-  A <code>easy-to-use</code> framework for building immersive decentralized applications.
-</div>
-
-<br />
-
-<div align="center">
-  <!-- Stability -->
-    <img alt="CodeFactor Grade" src="https://img.shields.io/codefactor/grade/github/sonr-io/sonr/master?style=for-the-badge">
-  <!-- NPM version -->
-  <a href="https://godoc.org/github.com/sonr-io/blockchain">
-  <img src="http://img.shields.io/badge/godoc-reference-5272B4.svg?style=for-the-badge" />
-  </a>
-  <!-- Test Coverage -->
-  <a href="https://codecov.io/github/choojs/choo">
-<img alt="Lines of code" src="https://img.shields.io/tokei/lines/github/sonr-io/blockchain?label=TLOC&style=for-the-badge">
-  </a>
-  <!-- Downloads -->
-<img alt="Twitter Follow" src="https://img.shields.io/twitter/follow/sonr_io?color=%2300ACEE&label=🐦 sonr_io&style=for-the-badge">
-</div>
-
-<div align="center">
-  <h3>
-    <a href="https://sonr.io">
-      Home
-    </a>
-    <span> | </span>
-    <a href="https://discord.gg/tjWMfvQZ7b">
-      Discord
-    </a>
-    <span> | </span>
-    <a href="https://github.com/sonr-io/blockchain/issues">
-      Issues
-    </a>
-    <span> | </span>
-      <!-- <span> | </span> -->
-    <a href="https://docs.sonr.io">
-      Docs
-    </a>
-     <span> | </span>
-      <!-- <span> | </span> -->
-    <a href="./CHANGELOG.md">
-      Changelog
-    </a>
-  </h3>
-</div>
-
-<div align="center">
-  <sub>The quickest way to production in Web3. Built with ❤︎ by the
-  <a href="mailto:team@sonr.io">Sonr Team</a> and
-  <a href="https://github.com/sonr-io/blockchain/graphs/contributors">
-    contributors
-  </a>
-</div>
-
-=======
 [![Release Workflow](https://github.com/sonr-io/sonr/actions/workflows/release.yml/badge.svg?branch=dev)](https://github.com/sonr-io/sonr/actions/workflows/release.yml)
 
 ## Description
->>>>>>> 58d5b708
 
 Sonr is a platform for developers to build decentralized applications which put user privacy first and foremost. It weds decentralized storage technologies such as [IPFS](https://ipfs.io) and [lipp2p](https://libp2p.io) with an intuitive, firebase-like developer experience.
 
@@ -124,7 +58,7 @@
 ```go
 import (
   "github.com/sonr-io/sonr/pkg/highway"
-  "github.com/sonr-io/sonr/pkg/host"
+  "github.com/sonr-io/sonr/internal/host"
 )
 
 func main() {
@@ -186,13 +120,10 @@
 
 ```json
 {
+  "assertionMethod": ["did:sonr:123#key-1"],
   "@context": "https://www.w3.org/ns/did/v1",
   "controller": "did:sonr:123",
   "id": "did:sonr:123",
-  "alsoKnownAs": [
-    "test.snr",
-    "example.sonr"
-  ],
   "verificationMethod": [
     {
       "controller": "did:sonr:123",
