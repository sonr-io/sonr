--- conflicted
+++ resolved
@@ -1,11 +1,7 @@
 name: Release Scheduled
 on:
-  schedule:
-<<<<<<< HEAD
+  schedule: 
     - cron: '0 0 1-8,21-28 * 4'
-=======
-    - cron: "0 0 1-10,20-30 * 4"
->>>>>>> ea51bc81
 
 jobs:
   release-publish:
