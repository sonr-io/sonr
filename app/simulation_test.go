package app_test

import (
	"testing"
	"time"

	wasmappparams "github.com/CosmWasm/wasmd/app/params"
	"github.com/cosmos/cosmos-sdk/baseapp"
	"github.com/cosmos/cosmos-sdk/codec"
	"github.com/cosmos/cosmos-sdk/simapp"
	sdk "github.com/cosmos/cosmos-sdk/types"
	"github.com/cosmos/cosmos-sdk/types/module"
	"github.com/ignite-hq/cli/ignite/pkg/cosmoscmd"
	abci "github.com/tendermint/tendermint/abci/types"
	tmproto "github.com/tendermint/tendermint/proto/tendermint/types"
	tmtypes "github.com/tendermint/tendermint/types"
)

func init() {
	simapp.GetSimulatorFlags()
}

type SimApp interface {
	cosmoscmd.App
	GetBaseApp() *baseapp.BaseApp
	AppCodec() codec.Codec
	SimulationManager() *module.SimulationManager
	ModuleAccountAddrs() map[string]bool
	Name() string
	LegacyAmino() *codec.LegacyAmino
	BeginBlocker(ctx sdk.Context, req abci.RequestBeginBlock) abci.ResponseBeginBlock
	EndBlocker(ctx sdk.Context, req abci.RequestEndBlock) abci.ResponseEndBlock
	InitChainer(ctx sdk.Context, req abci.RequestInitChain) abci.ResponseInitChain
}

var defaultConsensusParams = &abci.ConsensusParams{
	Block: &abci.BlockParams{
		MaxBytes: 200000,
		MaxGas:   2000000,
	},
	Evidence: &tmproto.EvidenceParams{
		MaxAgeNumBlocks: 302400,
		MaxAgeDuration:  504 * time.Hour, // 3 weeks is the max duration
		MaxBytes:        10000,
	},
	Validator: &tmproto.ValidatorParams{
		PubKeyTypes: []string{
			tmtypes.ABCIPubKeyTypeEd25519,
		},
	},
}

// BenchmarkSimulation run the chain simulation
// Running using starport command:
// `starport chain simulate -v --numBlocks 200 --blockSize 50`
// Running as go benchmark test:
// `go test -benchmem -run=^$ -bench ^BenchmarkSimulation ./app -NumBlocks=200 -BlockSize 50 -Commit=true -Verbose=true -Enabled=true`
func BenchmarkSimulation(b *testing.B) {
	// simapp.FlagEnabledValue = true
	// simapp.FlagCommitValue = true

	// config, db, dir, logger, _, err := simapp.SetupSimulation("goleveldb-app-sim", "Simulation")
	// require.NoError(b, err, "simulation setup failed")

	// b.Cleanup(func() {
	// 	db.Close()
	// 	err = os.RemoveAll(dir)
	// 	require.NoError(b, err)
	// })

	// encoding := cosmoscmd.MakeEncodingConfig(app.ModuleBasics)

<<<<<<< HEAD
	// app := app.New(
	// 	logger,
	// 	db,
	// 	nil,
	// 	true,
	// 	map[int64]bool{},
	// 	app.DefaultNodeHome,
	// 	0,
	// 	encoding,
	// 	simapp.EmptyAppOptions{},
	// )

	// simApp, ok := app.(SimApp)
	// require.True(b, ok, "can't use simapp")
=======
	var a SimApp
	a = app.New(
		logger,
		db,
		nil,
		true,
		map[int64]bool{},
		app.DefaultNodeHome,
		0,
		wasmappparams.EncodingConfig(encoding),
		app.GetEnabledProposals(),
		simapp.EmptyAppOptions{},
		app.GetWasmOpts(simapp.EmptyAppOptions{}),
 )

	simApp, ok := a.(SimApp)
	require.True(b, ok, "can't use simapp")
>>>>>>> a8aa0408

	// // Run randomized simulations
	// _, simParams, simErr := simulation.SimulateFromSeed(
	// 	b,
	// 	os.Stdout,
	// 	simApp.GetBaseApp(),
	// 	simapp.AppStateFn(simApp.AppCodec(), simApp.SimulationManager()),
	// 	simulationtypes.RandomAccounts,
	// 	simapp.SimulationOperations(simApp, simApp.AppCodec(), config),
	// 	simApp.ModuleAccountAddrs(),
	// 	config,
	// 	simApp.AppCodec(),
	// )

	// // export state and simParams before the simulation error is checked
	// err = simapp.CheckExportSimulation(simApp, config, simParams)
	// require.NoError(b, err)
	// require.NoError(b, simErr)

	// if config.Commit {
	// 	simapp.PrintStats(db)
	// }
}<|MERGE_RESOLUTION|>--- conflicted
+++ resolved
@@ -11,6 +11,8 @@
 	sdk "github.com/cosmos/cosmos-sdk/types"
 	"github.com/cosmos/cosmos-sdk/types/module"
 	"github.com/ignite-hq/cli/ignite/pkg/cosmoscmd"
+	"github.com/sonr-io/sonr/app"
+	"github.com/stretchr/testify/require"
 	abci "github.com/tendermint/tendermint/abci/types"
 	tmproto "github.com/tendermint/tendermint/proto/tendermint/types"
 	tmtypes "github.com/tendermint/tendermint/types"
@@ -70,22 +72,6 @@
 
 	// encoding := cosmoscmd.MakeEncodingConfig(app.ModuleBasics)
 
-<<<<<<< HEAD
-	// app := app.New(
-	// 	logger,
-	// 	db,
-	// 	nil,
-	// 	true,
-	// 	map[int64]bool{},
-	// 	app.DefaultNodeHome,
-	// 	0,
-	// 	encoding,
-	// 	simapp.EmptyAppOptions{},
-	// )
-
-	// simApp, ok := app.(SimApp)
-	// require.True(b, ok, "can't use simapp")
-=======
 	var a SimApp
 	a = app.New(
 		logger,
@@ -99,11 +85,10 @@
 		app.GetEnabledProposals(),
 		simapp.EmptyAppOptions{},
 		app.GetWasmOpts(simapp.EmptyAppOptions{}),
- )
+	)
 
 	simApp, ok := a.(SimApp)
 	require.True(b, ok, "can't use simapp")
->>>>>>> a8aa0408
 
 	// // Run randomized simulations
 	// _, simParams, simErr := simulation.SimulateFromSeed(
