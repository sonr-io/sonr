package app_test

// import (
// 	"os"
// 	"testing"
// 	"time"

<<<<<<< HEAD
// 	"github.com/cosmos/cosmos-sdk/baseapp"
// 	"github.com/cosmos/cosmos-sdk/codec"
// 	"github.com/cosmos/cosmos-sdk/simapp"
// 	sdk "github.com/cosmos/cosmos-sdk/types"
// 	"github.com/cosmos/cosmos-sdk/types/module"
// 	simulationtypes "github.com/cosmos/cosmos-sdk/types/simulation"
// 	"github.com/cosmos/cosmos-sdk/x/simulation"
// 	"github.com/ignite-hq/cli/ignite/pkg/cosmoscmd"
// 	"github.com/sonr-io/sonr/app"
// 	"github.com/stretchr/testify/require"
// 	abci "github.com/tendermint/tendermint/abci/types"
// 	tmproto "github.com/tendermint/tendermint/proto/tendermint/types"
// 	tmtypes "github.com/tendermint/tendermint/types"
// )
=======
	wasmappparams "github.com/CosmWasm/wasmd/app/params"
	"github.com/cosmos/cosmos-sdk/baseapp"
	"github.com/cosmos/cosmos-sdk/codec"
	"github.com/cosmos/cosmos-sdk/simapp"
	sdk "github.com/cosmos/cosmos-sdk/types"
	"github.com/cosmos/cosmos-sdk/types/module"
	simulationtypes "github.com/cosmos/cosmos-sdk/types/simulation"
	"github.com/cosmos/cosmos-sdk/x/simulation"
	"github.com/ignite-hq/cli/ignite/pkg/cosmoscmd"
	"github.com/sonr-io/sonr/app"
	"github.com/stretchr/testify/require"
	abci "github.com/tendermint/tendermint/abci/types"
	tmproto "github.com/tendermint/tendermint/proto/tendermint/types"
	tmtypes "github.com/tendermint/tendermint/types"
)
>>>>>>> 7d5341cc

// func init() {
// 	simapp.GetSimulatorFlags()
// }

// type SimApp interface {
// 	cosmoscmd.App
// 	GetBaseApp() *baseapp.BaseApp
// 	AppCodec() codec.Codec
// 	SimulationManager() *module.SimulationManager
// 	ModuleAccountAddrs() map[string]bool
// 	Name() string
// 	LegacyAmino() *codec.LegacyAmino
// 	BeginBlocker(ctx sdk.Context, req abci.RequestBeginBlock) abci.ResponseBeginBlock
// 	EndBlocker(ctx sdk.Context, req abci.RequestEndBlock) abci.ResponseEndBlock
// 	InitChainer(ctx sdk.Context, req abci.RequestInitChain) abci.ResponseInitChain
// }

// var defaultConsensusParams = &abci.ConsensusParams{
// 	Block: &abci.BlockParams{
// 		MaxBytes: 200000,
// 		MaxGas:   2000000,
// 	},
// 	Evidence: &tmproto.EvidenceParams{
// 		MaxAgeNumBlocks: 302400,
// 		MaxAgeDuration:  504 * time.Hour, // 3 weeks is the max duration
// 		MaxBytes:        10000,
// 	},
// 	Validator: &tmproto.ValidatorParams{
// 		PubKeyTypes: []string{
// 			tmtypes.ABCIPubKeyTypeEd25519,
// 		},
// 	},
// }

// // BenchmarkSimulation run the chain simulation
// // Running using starport command:
// // `starport chain simulate -v --numBlocks 200 --blockSize 50`
// // Running as go benchmark test:
// // `go test -benchmem -run=^$ -bench ^BenchmarkSimulation ./app -NumBlocks=200 -BlockSize 50 -Commit=true -Verbose=true -Enabled=true`
// func BenchmarkSimulation(b *testing.B) {
// 	simapp.FlagEnabledValue = true
// 	simapp.FlagCommitValue = true

// 	config, db, dir, logger, _, err := simapp.SetupSimulation("goleveldb-app-sim", "Simulation")
// 	require.NoError(b, err, "simulation setup failed")

// 	b.Cleanup(func() {
// 		db.Close()
// 		err = os.RemoveAll(dir)
// 		require.NoError(b, err)
// 	})

// 	encoding := cosmoscmd.MakeEncodingConfig(app.ModuleBasics)

<<<<<<< HEAD
// 	app := app.New(
// 		logger,
// 		db,
// 		nil,
// 		true,
// 		map[int64]bool{},
// 		app.DefaultNodeHome,
// 		0,
// 		encoding,
// 		simapp.EmptyAppOptions{},
// 	)

// 	simApp, ok := app.(SimApp)
// 	require.True(b, ok, "can't use simapp")
=======
	var a SimApp
	a = app.New(
		logger,
		db,
		nil,
		true,
		map[int64]bool{},
		app.DefaultNodeHome,
		0,
		wasmappparams.EncodingConfig(encoding),
		app.GetEnabledProposals(),
		simapp.EmptyAppOptions{},
		app.GetWasmOpts(simapp.EmptyAppOptions{}),
	)

	simApp, ok := a.(SimApp)
	require.True(b, ok, "can't use simapp")
>>>>>>> 7d5341cc

// 	// Run randomized simulations
// 	_, simParams, simErr := simulation.SimulateFromSeed(
// 		b,
// 		os.Stdout,
// 		simApp.GetBaseApp(),
// 		simapp.AppStateFn(simApp.AppCodec(), simApp.SimulationManager()),
// 		simulationtypes.RandomAccounts,
// 		simapp.SimulationOperations(simApp, simApp.AppCodec(), config),
// 		simApp.ModuleAccountAddrs(),
// 		config,
// 		simApp.AppCodec(),
// 	)

// 	// export state and simParams before the simulation error is checked
// 	err = simapp.CheckExportSimulation(simApp, config, simParams)
// 	require.NoError(b, err)
// 	require.NoError(b, simErr)

// 	if config.Commit {
// 		simapp.PrintStats(db)
// 	}
// }<|MERGE_RESOLUTION|>--- conflicted
+++ resolved
@@ -5,22 +5,6 @@
 // 	"testing"
 // 	"time"
 
-<<<<<<< HEAD
-// 	"github.com/cosmos/cosmos-sdk/baseapp"
-// 	"github.com/cosmos/cosmos-sdk/codec"
-// 	"github.com/cosmos/cosmos-sdk/simapp"
-// 	sdk "github.com/cosmos/cosmos-sdk/types"
-// 	"github.com/cosmos/cosmos-sdk/types/module"
-// 	simulationtypes "github.com/cosmos/cosmos-sdk/types/simulation"
-// 	"github.com/cosmos/cosmos-sdk/x/simulation"
-// 	"github.com/ignite-hq/cli/ignite/pkg/cosmoscmd"
-// 	"github.com/sonr-io/sonr/app"
-// 	"github.com/stretchr/testify/require"
-// 	abci "github.com/tendermint/tendermint/abci/types"
-// 	tmproto "github.com/tendermint/tendermint/proto/tendermint/types"
-// 	tmtypes "github.com/tendermint/tendermint/types"
-// )
-=======
 	wasmappparams "github.com/CosmWasm/wasmd/app/params"
 	"github.com/cosmos/cosmos-sdk/baseapp"
 	"github.com/cosmos/cosmos-sdk/codec"
@@ -36,7 +20,6 @@
 	tmproto "github.com/tendermint/tendermint/proto/tendermint/types"
 	tmtypes "github.com/tendermint/tendermint/types"
 )
->>>>>>> 7d5341cc
 
 // func init() {
 // 	simapp.GetSimulatorFlags()
@@ -92,22 +75,6 @@
 
 // 	encoding := cosmoscmd.MakeEncodingConfig(app.ModuleBasics)
 
-<<<<<<< HEAD
-// 	app := app.New(
-// 		logger,
-// 		db,
-// 		nil,
-// 		true,
-// 		map[int64]bool{},
-// 		app.DefaultNodeHome,
-// 		0,
-// 		encoding,
-// 		simapp.EmptyAppOptions{},
-// 	)
-
-// 	simApp, ok := app.(SimApp)
-// 	require.True(b, ok, "can't use simapp")
-=======
 	var a SimApp
 	a = app.New(
 		logger,
@@ -125,7 +92,6 @@
 
 	simApp, ok := a.(SimApp)
 	require.True(b, ok, "can't use simapp")
->>>>>>> 7d5341cc
 
 // 	// Run randomized simulations
 // 	_, simParams, simErr := simulation.SimulateFromSeed(
