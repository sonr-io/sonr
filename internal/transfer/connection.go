--- conflicted
+++ resolved
@@ -20,8 +20,6 @@
 )
 
 // Define Callback Function Types
-type OnResponded func(isReceiver bool, data []byte)
-type OnCompleted func(isReceiver bool, data []byte)
 type OnProtobuf func([]byte)
 type OnError func(err error, method string)
 
@@ -38,10 +36,11 @@
 	transfer    *Transfer
 
 	// Callbacks
-	invitedCall   OnProtobuf
-	respondedCall OnResponded
-	progressCall  OnProgress
-	completedCall OnCompleted
+	invitedCall     OnProtobuf
+	respondedCall   OnProtobuf
+	progressCall    OnProgress
+	receivedCall    OnProtobuf
+	transmittedCall OnProtobuf
 
 	// Info
 	olc  string
@@ -49,18 +48,19 @@
 }
 
 // ^ Initialize sets up new Peer Connection handler ^
-func Initialize(h host.Host, ps *pubsub.PubSub, d *md.Directories, o string, ic OnProtobuf, rc OnResponded, pc OnProgress, compCall OnCompleted, ec OnError) (*PeerConnection, error) {
+func Initialize(h host.Host, ps *pubsub.PubSub, d *md.Directories, o string, ic OnProtobuf, rc OnProtobuf, pc OnProgress, recCall OnProtobuf, transCall OnProtobuf, ec OnError) (*PeerConnection, error) {
 	// Set Package Level Callbacks
 	onError = ec
 
 	// Initialize Parameters into PeerConnection
 	peerConn := &PeerConnection{
-		olc:           o,
-		dirs:          d,
-		invitedCall:   ic,
-		respondedCall: rc,
-		progressCall:  pc,
-		completedCall: compCall,
+		olc:             o,
+		dirs:            d,
+		invitedCall:     ic,
+		respondedCall:   rc,
+		progressCall:    pc,
+		receivedCall:    recCall,
+		transmittedCall: transCall,
 	}
 
 	// Create GRPC Client/Server and Set Data Stream Handler
@@ -91,13 +91,9 @@
 		// Inherited Properties
 		preview:    preview,
 		owner:      own,
-<<<<<<< HEAD
-		path:       pc.dirs.Temporary + "/" + meta.Name + "." + meta.Mime.Subtype,
-=======
 		path:       pc.dirs.Temporary + "/" + preview.Name + "." + preview.Mime.Subtype,
->>>>>>> ecbdb066
 		onProgress: pc.progressCall,
-		onComplete: pc.completedCall,
+		onComplete: pc.receivedCall,
 
 		// Builders
 		stringsBuilder: new(strings.Builder),
@@ -129,11 +125,11 @@
 	if pc.SafePreview.Type == md.MIME_image {
 		// Start Routine
 		log.Println("Starting Base64 Write Routine")
-		go writeBase64ToStream(writer, pc.completedCall, meta, peerBytes)
+		go writeBase64ToStream(writer, pc.transmittedCall, meta, peerBytes)
 	} else {
 		// Start Routine
 		log.Println("Starting Bytes Write Routine")
-		go writeBytesToStream(writer, pc.completedCall, meta, peerBytes)
+		go writeBytesToStream(writer, pc.transmittedCall, meta, peerBytes)
 	}
 }
 
