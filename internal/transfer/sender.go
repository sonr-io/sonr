--- conflicted
+++ resolved
@@ -19,11 +19,7 @@
 const BufferChunkSize = 32000
 
 // ^ write file as Base64 in Msgio to Stream ^ //
-<<<<<<< HEAD
-func writeBase64ToStream(writer msgio.WriteCloser, onCompleted OnCompleted, meta *md.Metadata, peer []byte) {
-=======
 func writeBase64ToStream(writer msgio.WriteCloser, onCompleted OnProtobuf, preview *md.Preview, peer []byte) {
->>>>>>> ecbdb066
 	// Initialize Buffer
 	imgBuffer := new(bytes.Buffer)
 
@@ -71,15 +67,11 @@
 	}
 
 	// Call Completed Sending
-	onCompleted(false, peer)
+	onCompleted(peer)
 }
 
 // ^ write file as Bytes in Msgio to Stream ^ //
-<<<<<<< HEAD
-func writeBytesToStream(writer msgio.WriteCloser, onCompleted OnCompleted, meta *md.Metadata, peer []byte) {
-=======
 func writeBytesToStream(writer msgio.WriteCloser, onCompleted OnProtobuf, preview *md.Preview, peer []byte) {
->>>>>>> ecbdb066
 	// Open File
 	file, err := os.Open(preview.Path)
 	if err != nil {
@@ -128,5 +120,5 @@
 	}
 
 	// Call Completed Sending
-	onCompleted(false, peer)
+	onCompleted(peer)
 }