package motor

import (
	"errors"
	"fmt"

	"github.com/cosmos/cosmos-sdk/crypto/keys/secp256k1"

	"github.com/sonr-io/sonr/pkg/client"
	"github.com/sonr-io/sonr/pkg/crypto"
	"github.com/sonr-io/sonr/pkg/did"
	"github.com/sonr-io/sonr/pkg/vault"
	rt "github.com/sonr-io/sonr/x/registry/types"
)

type MotorNode struct {
	Cosmos  *client.Client
	Wallet  *crypto.MPCWallet
	Address string
	PubKey  *secp256k1.PubKey
	DIDDoc  did.Document
	// Account *at.BaseAccount
}

func CreateAccount(password, dscPubKey, psKey []byte) (*MotorNode, error) {
	m, err := setupDefault()
	if err != nil {
		return nil, err
	}

	// create Vault shards to make sure this works before creating WhoIs
	vc := vault.New()
	dscShard, pskShard, recShard, unusedShards, err := m.Wallet.CreateInitialShards()
	if err != nil {
		return nil, err
	}

	// create WhoIs
	resp, err := createWhoIs(m)
	if err != nil {
		return nil, err
	}
	fmt.Println(resp.String())

	// create vault
	vaultService, err := vc.CreateVault(
		m.Address,
		unusedShards,
		string(dscPubKey),
		dscShard,
		pskShard,
		recShard,
	)
	if err != nil {
		return nil, err
	}

	// update DID Document
	m.DIDDoc.AddService(vaultService)

	// update whois
	resp, err = updateWhoIs(m)
	if err != nil {
		return nil, err
	}
	fmt.Println(resp.String())

	return m, err
}

func createWhoIs(m *MotorNode) (*sdk.TxResponse, error) {
	docBz, err := m.DIDDoc.MarshalJSON()
	if err != nil {
		return nil, err
	}

	msg1 := rt.NewMsgCreateWhoIs(m.Address, m.PubKey, docBz, rt.WhoIsType_USER)
<<<<<<< HEAD
	ai, txb, err := m.newCreateTx(msg1)
=======
	txRaw, err := m.Wallet.SignTx(msg1)
>>>>>>> 7c15c268
	if err != nil {
		return nil, err
	}

<<<<<<< HEAD
	sig, err := m.signTx(ai, txb)
	if err != nil {
		return nil, err
	}

	txRes, err := m.Cosmos.BroadcastTx(txb, sig, ai)
=======
	resp, err := m.Cosmos.BroadcastTx(txRaw)
>>>>>>> 7c15c268
	if err != nil {
		return nil, err
	}

<<<<<<< HEAD
	if txRes.RawLog != "[]" {
		return nil, errors.New(txRes.RawLog)
	}
	return txRes, nil
}

func updateWhoIs(m *MotorNode) (*sdk.TxResponse, error) {
	docBz, err := m.DIDDoc.MarshalJSON()
	if err != nil {
		return nil, err
	}

	msg1 := rt.NewMsgUpdateWhoIs(m.Address, docBz)
	ai, txb, err := m.newUpdateTx(msg1)
	if err != nil {
		return nil, err
	}

	sig, err := m.signTx(ai, txb)
	if err != nil {
		return nil, err
	}

	txRes, err := m.Cosmos.BroadcastTx(txb, sig, ai)
	if err != nil {
		return nil, err
	}

	if txRes.RawLog != "[]" {
		return nil, errors.New(txRes.RawLog)
	}
	return txRes, nil
}

func (m *MotorNode) newCreateTx(msg ...sdk.Msg) (*tx.AuthInfo, *txt.TxBody, error) {
	return crypto.BuildCreateWhoIsTx(m.Wallet, msg...)
}

func (m *MotorNode) newUpdateTx(msg ...sdk.Msg) (*tx.AuthInfo, *txt.TxBody, error) {
	return crypto.BuildUpdateWhoIsTx(m.Wallet, msg...)
}

func (m *MotorNode) signTx(ai *tx.AuthInfo, txb *txt.TxBody) (*ecdsa.Signature, error) {
	signDocBz, err := crypto.GetSignDocBytes(ai, txb)
	if err != nil {
		return nil, err
	}
	return m.Wallet.Sign(signDocBz)
}

// func (m *MotorNode) broadcastTx(txb *txt.TxBody, sig *ecdsa.Signature, ai *tx.AuthInfo) (*sdk.TxResponse, error) {
// 	return m.Cosmos.BroadcastTx(txb, sig, ai)
// }
=======
	fmt.Println(resp.String())
	return m, nil
}
>>>>>>> 7c15c268
<|MERGE_RESOLUTION|>--- conflicted
+++ resolved
@@ -5,12 +5,14 @@
 	"fmt"
 
 	"github.com/cosmos/cosmos-sdk/crypto/keys/secp256k1"
-
+	sdk "github.com/cosmos/cosmos-sdk/types"
+	"github.com/cosmos/cosmos-sdk/types/tx"
 	"github.com/sonr-io/sonr/pkg/client"
 	"github.com/sonr-io/sonr/pkg/crypto"
 	"github.com/sonr-io/sonr/pkg/did"
 	"github.com/sonr-io/sonr/pkg/vault"
 	rt "github.com/sonr-io/sonr/x/registry/types"
+	"github.com/taurusgroup/multi-party-sig/pkg/ecdsa"
 )
 
 type MotorNode struct {
@@ -75,34 +77,20 @@
 	}
 
 	msg1 := rt.NewMsgCreateWhoIs(m.Address, m.PubKey, docBz, rt.WhoIsType_USER)
-<<<<<<< HEAD
-	ai, txb, err := m.newCreateTx(msg1)
-=======
 	txRaw, err := m.Wallet.SignTx(msg1)
->>>>>>> 7c15c268
 	if err != nil {
 		return nil, err
 	}
 
-<<<<<<< HEAD
-	sig, err := m.signTx(ai, txb)
+	resp, err := m.Cosmos.BroadcastTx(txRaw)
 	if err != nil {
 		return nil, err
 	}
 
-	txRes, err := m.Cosmos.BroadcastTx(txb, sig, ai)
-=======
-	resp, err := m.Cosmos.BroadcastTx(txRaw)
->>>>>>> 7c15c268
-	if err != nil {
-		return nil, err
+	if resp.TxResponse.RawLog != "[]" {
+		return nil, errors.New(resp.TxResponse.RawLog)
 	}
-
-<<<<<<< HEAD
-	if txRes.RawLog != "[]" {
-		return nil, errors.New(txRes.RawLog)
-	}
-	return txRes, nil
+	return resp.TxResponse, nil
 }
 
 func updateWhoIs(m *MotorNode) (*sdk.TxResponse, error) {
@@ -127,10 +115,10 @@
 		return nil, err
 	}
 
-	if txRes.RawLog != "[]" {
-		return nil, errors.New(txRes.RawLog)
+	if txRes.TxResponse.RawLog != "[]" {
+		return nil, errors.New(txRes.TxResponse.RawLog)
 	}
-	return txRes, nil
+	return txRes.TxResponse, nil
 }
 
 func (m *MotorNode) newCreateTx(msg ...sdk.Msg) (*tx.AuthInfo, *txt.TxBody, error) {
@@ -151,9 +139,4 @@
 
 // func (m *MotorNode) broadcastTx(txb *txt.TxBody, sig *ecdsa.Signature, ai *tx.AuthInfo) (*sdk.TxResponse, error) {
 // 	return m.Cosmos.BroadcastTx(txb, sig, ai)
-// }
-=======
-	fmt.Println(resp.String())
-	return m, nil
-}
->>>>>>> 7c15c268
+// }