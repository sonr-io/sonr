--- conflicted
+++ resolved
@@ -4,6 +4,8 @@
 	"context"
 	"fmt"
 	"log"
+	"net"
+	"os"
 	"sync"
 
 	"github.com/libp2p/go-libp2p"
@@ -12,22 +14,12 @@
 	"github.com/libp2p/go-libp2p-core/routing"
 	discovery "github.com/libp2p/go-libp2p-discovery"
 	dht "github.com/libp2p/go-libp2p-kad-dht"
-	quic "github.com/libp2p/go-libp2p-quic-transport"
+	libp2pquic "github.com/libp2p/go-libp2p-quic-transport"
 	secio "github.com/libp2p/go-libp2p-secio"
 	libp2ptls "github.com/libp2p/go-libp2p-tls"
-	md "github.com/sonr-io/core/internal/models"
 )
 
 // ^ NewHost: Creates a host with: (MDNS, TCP, QUIC on UDP) ^
-<<<<<<< HEAD
-func NewHost(ctx context.Context, conReq *md.ConnectionRequest) (host.Host, string, error) {
-
-	// @2. Get Host Requirements
-	point := "sonr-kademlia+" + conReq.Olc
-	ipv4 := GetIPv4()
-
-	// @2. Create Libp2p Host
-=======
 func NewHost(ctx context.Context, olc string) (host.Host, error) {
 	// @1. Find IPv4 Address
 	osHost, _ := os.Hostname()
@@ -45,15 +37,11 @@
 
 	// @2. Create Libp2p Host
 	point := "/sonr/dht/" + olc
->>>>>>> 28e90d06
 	h, err := libp2p.New(ctx,
 		// Add listening Addresses
 		libp2p.ListenAddrStrings(
-			fmt.Sprintf("/ip4/%s/tcp/0/060214", ipv4),
-			"/ip6/::/tcp/0/052006",
-
-			fmt.Sprintf("/ip4/%s/udp/0/quic/021769", ipv4),
-			"/ip6/::/udp/0/quic/091175"),
+			fmt.Sprintf("/ip4/%s/tcp/0", ipv4Ref),
+			fmt.Sprintf("/ip4/%s/udp/0/quic", ipv4Ref)),
 
 		// support TLS connections
 		libp2p.Security(libp2ptls.ID, libp2ptls.New),
@@ -62,13 +50,13 @@
 		libp2p.Security(secio.ID, secio.New),
 
 		// support QUIC
-		libp2p.Transport(quic.NewTransport),
-
-		// support TOR - Mobile Networks
-		//libp2p.Transport(torTransport),
+		libp2p.Transport(libp2pquic.NewTransport),
 
 		// support any other default transports (TCP)
 		libp2p.DefaultTransports,
+
+		// Attempt to open ports using uPNP for NATed hosts.
+		libp2p.NATPortMap(),
 
 		// Let this host use the DHT to find other hosts
 		libp2p.Routing(func(h host.Host) (routing.PeerRouting, error) {
@@ -94,26 +82,16 @@
 			}
 			wg.Wait()
 
-<<<<<<< HEAD
-			// Start DHT Discovery
-			routingDiscovery := discovery.NewRoutingDiscovery(idht)
-			discovery.Advertise(ctx, routingDiscovery, point, discovery.TTL((time.Second * 1)))
-
-			// Handle Peers
-=======
 			// We use a rendezvous point "meet me here" to announce our location.
 			// This is like telling your friends to meet you at the Eiffel Tower.
 			routingDiscovery := discovery.NewRoutingDiscovery(idht)
 			discovery.Advertise(ctx, routingDiscovery, point)
->>>>>>> 28e90d06
 			go handleKademliaDiscovery(ctx, h, routingDiscovery, point)
 			return idht, err
 		}),
-
-		// Attempt to open ports using uPNP for NATed hosts.
-		libp2p.EnableNATService(),
-
-		// Let this host use relays and advertise itself on relays if behind NAT
+		// Let this host use relays and advertise itself on relays if
+		// it finds it is behind NAT. Use libp2p.Relay(options...) to
+		// enable active relays and more.
 		libp2p.EnableAutoRelay(),
 	)
 	if err != nil {
@@ -130,16 +108,11 @@
 //nolint
 func handleKademliaDiscovery(ctx context.Context, h host.Host, disc *discovery.RoutingDiscovery, point string) {
 	// Timer checks to dispose of peers
-<<<<<<< HEAD
-	peerRefreshTicker := time.NewTicker(time.Second * 1)
-	defer peerRefreshTicker.Stop()
-=======
 	peerChan, err := disc.FindPeers(ctx, point, discovery.Limit(15))
 	if err != nil {
 		log.Println("Failed to get DHT Peer Channel: ", err)
 		return
 	}
->>>>>>> 28e90d06
 
 	// Start Routing Discovery
 	for {
