--- conflicted
+++ resolved
@@ -21,6 +21,7 @@
 	"github.com/kataras/golog"
 	"github.com/sonr-io/sonr/internal/highway/x/ipfs"
 	metrics "github.com/sonr-io/sonr/internal/highway/x/prometheus"
+	"github.com/sonr-io/sonr/pkg/client"
 	"github.com/sonr-io/sonr/pkg/config"
 	hn "github.com/sonr-io/sonr/pkg/host"
 	"github.com/sonr-io/sonr/pkg/jwt"
@@ -46,14 +47,9 @@
 	Config *config.Config
 
 	// Clients
-<<<<<<< HEAD
-	Host hn.SonrHost
-	// Cosmos *client.Cosmos
-=======
 	Host     hn.SonrHost
 	Cosmos   *client.Cosmos
 	JWTToken *jwt.JWT
->>>>>>> b2859fb3
 
 	// Http Properties
 	Router     *gin.Engine
