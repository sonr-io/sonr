--- conflicted
+++ resolved
@@ -107,18 +107,14 @@
 func (i *IPFSProtocol) PutObjectSchema(doc *st.SchemaDefinition) (*cid.Cid, error) {
 	// Create IPLD Node
 	np := basicnode.Prototype.Any
-	nb := np.NewBuilder()                              // Create a builder.
-	ma, err := nb.BeginMap(int64(len(doc.GetField()))) // Begin assembling a map.
+	nb := np.NewBuilder()                               // Create a builder.
+	ma, err := nb.BeginMap(int64(len(doc.GetFields()))) // Begin assembling a map.
 	if err != nil {
 		return nil, err
 	}
 
 	// Add each field to the map
-<<<<<<< HEAD
-	for _, t := range doc.GetField() {
-=======
 	for _, t := range doc.GetFields() {
->>>>>>> 4111b4d8
 		ma.AssembleKey().AssignString(t.Name)
 		switch t.Field {
 		case st.SchemaKind_STRING:
