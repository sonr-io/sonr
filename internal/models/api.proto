syntax = "proto3";

import "data.proto";

// Require Go Package
option go_package = ".;models";

// [PLUGIN]
// Initial Connection Message
message ConnectionRequest {
  string olc = 1;
<<<<<<< HEAD
  Device device = 2;
  Directories directory = 3;
  Contact contact = 4;
}

// [PLUGIN]
// On Data Transfer
message ProgressUpdate {
  int32 current = 1;
  int32 total = 2;
  float percent = 3;
=======
  string username = 2;
  Device device = 3;
  Directories directory = 4;
  Contact contact = 5;
>>>>>>> 99f2c140
}

// Authorization message sent in stream
message AuthMessage {
  // Define Root Message
  Peer from = 1;
  Event event = 2;
  Metadata metadata = 3;

  // Define Subject
  enum Event { NONE = 0; REQUEST = 1; ACCEPT = 2; DECLINE = 3; }
}

// [PLUGIN]
// Error Message
message ErrorMessage {
  string message = 1;
  string method = 2;
}<|MERGE_RESOLUTION|>--- conflicted
+++ resolved
@@ -9,24 +9,10 @@
 // Initial Connection Message
 message ConnectionRequest {
   string olc = 1;
-<<<<<<< HEAD
-  Device device = 2;
-  Directories directory = 3;
-  Contact contact = 4;
-}
-
-// [PLUGIN]
-// On Data Transfer
-message ProgressUpdate {
-  int32 current = 1;
-  int32 total = 2;
-  float percent = 3;
-=======
   string username = 2;
   Device device = 3;
   Directories directory = 4;
   Contact contact = 5;
->>>>>>> 99f2c140
 }
 
 // Authorization message sent in stream
