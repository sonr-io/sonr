syntax = "proto3";

// Require Go Package
option go_package = ".;models";

// Define Metadata Type: For Transfer Request
message Metadata {
  int32 id = 1;
  string name = 2;
  string path = 3;
  int32 size = 4;
  MIME mime = 5;
  bytes thumbnail = 6;
  Peer owner = 7;
  int32 lastOpened = 8;
}

// Define MIME: Protobuf Version of Mime
message MIME {
  Type type = 1;
  string subtype = 2;
  string value = 3;
  enum Type { application = 0; audio = 1; image = 2; text = 3; video = 4; }
}

// Define Lobby Type: For Info about Lobby
message Lobby {
  string code = 1;
  int32 size = 2;
  map<string, Peer> peers = 3;
}

// Define Contact Type: Will be CSV in Future
message Contact {
  string firstName = 1;
  string lastName = 2;
  string profilePic = 3;
}

// Define Device Type: Information about device
message Device {
  string platform = 1;
  string model = 2;
  string name = 3;
  string version = 4;
  int32 sdk = 5; // For Android
}

// Define Directories Type: Where Data can be stored
message Directories {
  string documents = 1;
  string library = 2;
  string temporary = 3;
}

// Define Peer: Basic Info Sent to Peers
message Peer {
  string id = 1;
  Device device = 2;
  string discovery = 3;
  string username = 4;
  string firstName = 5;
  string profilePic = 6;
  double direction = 7;
  double difference = 8;
<<<<<<< HEAD
  Proximity proximity = 9;

  // Define Proximity
  enum Proximity {
    UNKNOWN = 0;
    IMMEDIATE = 1;
    NEAR = 2;
    FAR = 3;
  }
}
=======
  double distance = 9;
  Proximity proximity = 10;
  enum Proximity { NONE = 0; IMMEDIATE = 1; NEAR = 2; FAR = 3; }
}

// Define Range: Distance Between users
message Range {}
>>>>>>> 99f2c140
<|MERGE_RESOLUTION|>--- conflicted
+++ resolved
@@ -63,23 +63,10 @@
   string profilePic = 6;
   double direction = 7;
   double difference = 8;
-<<<<<<< HEAD
-  Proximity proximity = 9;
-
-  // Define Proximity
-  enum Proximity {
-    UNKNOWN = 0;
-    IMMEDIATE = 1;
-    NEAR = 2;
-    FAR = 3;
-  }
-}
-=======
   double distance = 9;
   Proximity proximity = 10;
   enum Proximity { NONE = 0; IMMEDIATE = 1; NEAR = 2; FAR = 3; }
 }
 
 // Define Range: Distance Between users
-message Range {}
->>>>>>> 99f2c140
+message Range {}