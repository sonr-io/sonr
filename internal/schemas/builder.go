package schemas

import (
	"reflect"

	"github.com/ipld/go-ipld-prime/datamodel"
	"github.com/ipld/go-ipld-prime/node/basicnode"
	"github.com/sonr-io/sonr/x/schema/types"
	st "github.com/sonr-io/sonr/x/schema/types"
)

func (as *schemaImpl) BuildNodesFromDefinition(
	object map[string]interface{}) error {
	if as.fields == nil {
		return errSchemaFieldsInvalid
	}

	err := as.VerifyObject(object)

	if err != nil {

		return errSchemaFieldsInvalid
	}

	// Create IPLD Node
	np := basicnode.Prototype.Any
	nb := np.NewBuilder() // Create a builder.
	ma, err := nb.BeginMap(int64(len(as.fields)))

	if err != nil {
		return err
	}

	for _, t := range as.fields {
		k := t.Name
		ma.AssembleKey().AssignString(k)
<<<<<<< HEAD
		if t.GetKind() != st.Kind_LINK {
			err = as.AssignValueToNode(t.GetKind(), ma, object[k])
=======
		if t.Field != st.SchemaKind_LINK {
			err = as.AssignValueToNode(t, ma, object[k])
>>>>>>> 5650596b
			if err != nil {
				return err
			}
		} else if t.GetKind() == st.Kind_LINK {
			err := as.BuildSchemaFromLink(t.FieldKind.LinkDid, ma, object[t.Name].(map[string]interface{}))
			if err != nil {
				return err
			}
		}
	}

	buildErr := ma.Finish()

	if buildErr != nil {
		return buildErr
	}
	node := nb.Build()

	as.nodes = node

	return nil
}

<<<<<<< HEAD
func (as *schemaImpl) AssignValueToNode(field st.Kind, ma datamodel.MapAssembler, value interface{}) error {
	switch field {
	case st.Kind_STRING:
		val := value.(string)
		ma.AssembleValue().AssignString(val)
	case st.Kind_INT:
		val := int64(value.(int64))
		ma.AssembleValue().AssignInt(val)
	case st.Kind_FLOAT:
		val := value.(float64)
		ma.AssembleValue().AssignFloat(val)
	case st.Kind_BOOL:
=======
func (as *schemaImpl) AssignValueToNode(field *st.SchemaKindDefinition, ma datamodel.MapAssembler, value interface{}) error {
	switch field.Field {
	case st.SchemaKind_STRING:
		val := value.(string)
		ma.AssembleValue().AssignString(val)
	case st.SchemaKind_INT:
		switch value.(type) {
		case int:
			val := int64(value.(int))
			ma.AssembleValue().AssignInt(val)
		case int32:
			val := int64(value.(int32))
			ma.AssembleValue().AssignInt(val)
		case int64:
			val := int64(value.(int64))
			ma.AssembleValue().AssignInt(val)
		}
	case st.SchemaKind_FLOAT:
		switch value.(type) {
		case float64:
			val := value.(float64)
			ma.AssembleValue().AssignFloat(val)
		case float32:
			val := value.(float32)
			ma.AssembleValue().AssignFloat(float64(val))
		}
	case st.SchemaKind_BOOL:
>>>>>>> 5650596b
		val := value.(bool)
		ma.AssembleValue().AssignBool(val)
	case st.Kind_BYTES:
		val := value.([]byte)
		ma.AssembleValue().AssignBytes(val)
	case st.Kind_LIST:
		val := make([]interface{}, 0)
		s := reflect.ValueOf(value)
		for i := 0; i < s.Len(); i++ {
			val = append(val, s.Index(i).Interface())
		}
		n, err := as.BuildNodeFromList(val, field.Item)
		if err != nil {
			return errSchemaFieldsInvalid
		}
		ma.AssembleValue().AssignNode(n)
	default:
		return errSchemaFieldsInvalid
	}

	return nil
}

func (as *schemaImpl) BuildSchemaFromLink(key string, ma datamodel.MapAssembler, value map[string]interface{}) error {
	if as.subSchemas[key] == nil {
		return errNodeNotFound
	}

	sd := as.subSchemas[key]

	err := as.VerifySubObject(sd.Fields, value)

	if err != nil {
		return err
	}

	// Create IPLD Node
	np := basicnode.Prototype.Any
	nb := np.NewBuilder() // Create a builder.
	lma, err := nb.BeginMap(int64(len(value)))

	if err != nil {
		return err
	}

	for _, f := range sd.Fields {
		lma.AssembleKey().AssignString(f.Name)
<<<<<<< HEAD
		if f.GetKind() != st.Kind_LINK {
			err := as.AssignValueToNode(f.GetKind(), lma, value[f.Name])
=======
		if f.Field != st.SchemaKind_LINK {
			err := as.AssignValueToNode(f, lma, value[f.Name])
>>>>>>> 5650596b
			if err != nil {
				return err
			}
		} else if f.GetKind() == st.Kind_LINK {
			err = as.BuildSchemaFromLink(f.FieldKind.LinkDid, lma, value[f.Name].(map[string]interface{}))
			if err != nil {
				return err
			}
		}

	}

	lma.Finish()
	n := nb.Build()
	ma.AssembleValue().AssignNode(n)

	return nil
}

func (as *schemaImpl) BuildNodeFromList(lst []interface{}, kind *types.SchemaItemKindDefinition) (datamodel.Node, error) {
	// Create IPLD Node
	np := basicnode.Prototype.Any
	nb := np.NewBuilder() // Create a builder.
	la, err := nb.BeginList(int64(len(lst)))

	if err != nil {
		return nil, err
	}

	if len(lst) < 1 {
		return nb.Build(), nil
	}

	err = as.VerifyList(lst, kind)

	if err != nil {
		return nil, err
	}

	for _, val := range lst {
		switch lst[0].(type) {
		case int:
			lstItem := interface{}(val).(int)
			la.AssembleValue().AssignInt(int64(lstItem))
		case int32:
			lstItem := interface{}(val).(int32)
			la.AssembleValue().AssignInt(int64(lstItem))
		case int64:
			lstItem := interface{}(val).(int64)
			la.AssembleValue().AssignInt(int64(lstItem))
		case float64:
			lstItem := interface{}(val).(float64)
			la.AssembleValue().AssignFloat(lstItem)
		case float32:
			lstItem := interface{}(val).(float32)
			la.AssembleValue().AssignFloat(float64(lstItem))
		case bool:
			lstItem := interface{}(val).(bool)
			la.AssembleValue().AssignBool(lstItem)
		case string:
			lstItem := interface{}(val).(string)
			la.AssembleValue().AssignString(lstItem)
		case []byte:
			lstItem := interface{}(val).([]byte)
			la.AssembleValue().AssignBytes(lstItem)
		/*
			The below cases are for handling lists of up to 3 dimensions.
			Within each cases arrays are normalized to match a type of []interface{}
			each generic []interface{} array is then handed back to this function to further resolve types.
			depth is cut off at 3 dimensions due to having to implement explicit type cases here
		*/
		case []string, []int, []int32, []int64, []float32, []float64:
			value := make([]interface{}, 0)
			s := reflect.ValueOf(val)
			for i := 0; i < s.Len(); i++ {
				value = append(value, s.Index(i).Interface())
			}
			n, err := as.BuildNodeFromList(value, kind.Item)
			if err != nil {
				return nil, err
			}
			la.AssembleValue().AssignNode(n)
		case [][]byte, [][]string, [][]int, [][]int32, [][]int64, [][]float32, [][]float64:
			value := make([]interface{}, 0)
			s := reflect.ValueOf(val)
			for i := 0; i < s.Len(); i++ {
				value = append(value, s.Index(i).Interface())
			}
			n, err := as.BuildNodeFromList(value, kind.Item)
			if err != nil {
				return nil, err
			}
			la.AssembleValue().AssignNode(n)
		case [][][]byte, [][][]string, [][][]int, [][][]int32, [][][]int64, [][][]float32, [][][]float64:
			value := make([]interface{}, 0)
			s := reflect.ValueOf(val)
			for i := 0; i < s.Len(); i++ {
				value = append(value, s.Index(i).Interface())
			}
			n, err := as.BuildNodeFromList(value, kind.Item)
			if err != nil {
				return nil, err
			}
			la.AssembleValue().AssignNode(n)
		}
	}
	err = la.Finish()

	if err != nil {
		return nil, err
	}

	return nb.Build(), nil
}<|MERGE_RESOLUTION|>--- conflicted
+++ resolved
@@ -34,13 +34,8 @@
 	for _, t := range as.fields {
 		k := t.Name
 		ma.AssembleKey().AssignString(k)
-<<<<<<< HEAD
 		if t.GetKind() != st.Kind_LINK {
-			err = as.AssignValueToNode(t.GetKind(), ma, object[k])
-=======
-		if t.Field != st.SchemaKind_LINK {
-			err = as.AssignValueToNode(t, ma, object[k])
->>>>>>> 5650596b
+			err = as.AssignValueToNode(t.FieldKind, ma, object[k])
 			if err != nil {
 				return err
 			}
@@ -64,26 +59,12 @@
 	return nil
 }
 
-<<<<<<< HEAD
-func (as *schemaImpl) AssignValueToNode(field st.Kind, ma datamodel.MapAssembler, value interface{}) error {
-	switch field {
+func (as *schemaImpl) AssignValueToNode(kind *st.SchemaFieldKind, ma datamodel.MapAssembler, value interface{}) error {
+	switch kind.GetKind() {
 	case st.Kind_STRING:
 		val := value.(string)
 		ma.AssembleValue().AssignString(val)
 	case st.Kind_INT:
-		val := int64(value.(int64))
-		ma.AssembleValue().AssignInt(val)
-	case st.Kind_FLOAT:
-		val := value.(float64)
-		ma.AssembleValue().AssignFloat(val)
-	case st.Kind_BOOL:
-=======
-func (as *schemaImpl) AssignValueToNode(field *st.SchemaKindDefinition, ma datamodel.MapAssembler, value interface{}) error {
-	switch field.Field {
-	case st.SchemaKind_STRING:
-		val := value.(string)
-		ma.AssembleValue().AssignString(val)
-	case st.SchemaKind_INT:
 		switch value.(type) {
 		case int:
 			val := int64(value.(int))
@@ -95,7 +76,7 @@
 			val := int64(value.(int64))
 			ma.AssembleValue().AssignInt(val)
 		}
-	case st.SchemaKind_FLOAT:
+	case st.Kind_FLOAT:
 		switch value.(type) {
 		case float64:
 			val := value.(float64)
@@ -104,8 +85,7 @@
 			val := value.(float32)
 			ma.AssembleValue().AssignFloat(float64(val))
 		}
-	case st.SchemaKind_BOOL:
->>>>>>> 5650596b
+	case st.Kind_BOOL:
 		val := value.(bool)
 		ma.AssembleValue().AssignBool(val)
 	case st.Kind_BYTES:
@@ -117,7 +97,7 @@
 		for i := 0; i < s.Len(); i++ {
 			val = append(val, s.Index(i).Interface())
 		}
-		n, err := as.BuildNodeFromList(val, field.Item)
+		n, err := as.BuildNodeFromList(val, kind.ListKind)
 		if err != nil {
 			return errSchemaFieldsInvalid
 		}
@@ -153,13 +133,8 @@
 
 	for _, f := range sd.Fields {
 		lma.AssembleKey().AssignString(f.Name)
-<<<<<<< HEAD
 		if f.GetKind() != st.Kind_LINK {
-			err := as.AssignValueToNode(f.GetKind(), lma, value[f.Name])
-=======
-		if f.Field != st.SchemaKind_LINK {
-			err := as.AssignValueToNode(f, lma, value[f.Name])
->>>>>>> 5650596b
+			err := as.AssignValueToNode(f.FieldKind.ListKind, lma, value[f.Name])
 			if err != nil {
 				return err
 			}
@@ -179,7 +154,7 @@
 	return nil
 }
 
-func (as *schemaImpl) BuildNodeFromList(lst []interface{}, kind *types.SchemaItemKindDefinition) (datamodel.Node, error) {
+func (as *schemaImpl) BuildNodeFromList(lst []interface{}, kind *types.SchemaFieldKind) (datamodel.Node, error) {
 	// Create IPLD Node
 	np := basicnode.Prototype.Any
 	nb := np.NewBuilder() // Create a builder.
@@ -237,29 +212,18 @@
 			for i := 0; i < s.Len(); i++ {
 				value = append(value, s.Index(i).Interface())
 			}
-			n, err := as.BuildNodeFromList(value, kind.Item)
+			n, err := as.BuildNodeFromList(value, kind.ListKind)
 			if err != nil {
 				return nil, err
 			}
 			la.AssembleValue().AssignNode(n)
-		case [][]byte, [][]string, [][]int, [][]int32, [][]int64, [][]float32, [][]float64:
+		default:
 			value := make([]interface{}, 0)
 			s := reflect.ValueOf(val)
 			for i := 0; i < s.Len(); i++ {
 				value = append(value, s.Index(i).Interface())
 			}
-			n, err := as.BuildNodeFromList(value, kind.Item)
-			if err != nil {
-				return nil, err
-			}
-			la.AssembleValue().AssignNode(n)
-		case [][][]byte, [][][]string, [][][]int, [][][]int32, [][][]int64, [][][]float32, [][][]float64:
-			value := make([]interface{}, 0)
-			s := reflect.ValueOf(val)
-			for i := 0; i < s.Len(); i++ {
-				value = append(value, s.Index(i).Interface())
-			}
-			n, err := as.BuildNodeFromList(value, kind.Item)
+			n, err := as.BuildNodeFromList(value, kind.ListKind)
 			if err != nil {
 				return nil, err
 			}
