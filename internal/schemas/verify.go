package schemas

import (
	"errors"
	"reflect"

	st "github.com/sonr-io/sonr/x/schema/types"
)

var (
	DocumentSpecialFields = []string{"@did"}
)

/*
	Top level verification of the given schema def
*/
func (as *schemaImpl) VerifyObject(doc map[string]interface{}) error {
	if as.fields == nil {
		return errSchemaFieldsNotFound
	}

	fields := make(map[string]st.Kind)
	for _, c := range as.fields {
		fields[c.Name] = c.FieldKind.Kind
	}

	for key, value := range doc {
		if _, ok := fields[key]; !ok {
			// check for special metadata fields, if found skip validation
			if !arrayContains(DocumentSpecialFields, key) {
				return errSchemaFieldsInvalid
			} else {
				continue
			}
		}
		if !CheckValueOfField(value, fields[key]) {
			return errSchemaFieldsInvalid
		}
	}

	return nil
}

/*
	Sub level verification of the given schema def
*/
func (as *schemaImpl) VerifySubObject(lst []*st.SchemaField, doc map[string]interface{}) error {
	if as.fields == nil {
		return errSchemaFieldsNotFound
	}

	fields := make(map[string]st.Kind)
	for _, c := range lst {
		fields[c.Name] = c.GetKind()
	}

	for key, value := range doc {
		if _, ok := fields[key]; !ok {
			return errSchemaFieldsInvalid
		}
		if !CheckValueOfField(value, fields[key]) {
			return errSchemaFieldsInvalid
		}
	}

	return nil
}

func (as *schemaImpl) VerifyList(lst []interface{}, itemType *st.SchemaFieldKind) error {
	if itemType == nil {
		for _, val := range lst {
			if reflect.TypeOf(val) != reflect.TypeOf(lst[0]) {
				return errors.New("array type is not of uniform values")
			}
		}
		return nil
	}

	for _, val := range lst {
		if !CheckValueOfField(val, itemType.GetKind()) {
			return errSchemaFieldsInvalid
		}
	}

	return nil
}

// Current supported IPLD types, will be adding more once supporting of Links and Complex types (Object)
func CheckValueOfField(value interface{}, fieldType st.Kind) bool {
	switch value.(type) {
	case int:
		return fieldType == st.Kind_INT
	case uint:
		return fieldType == st.Kind_INT
	case int32:
		return fieldType == st.Kind_INT
	case int64:
		return fieldType == st.Kind_INT
	case float64:
		return fieldType == st.Kind_FLOAT
	case float32:
		return fieldType == st.Kind_FLOAT
	case bool:
		return fieldType == st.Kind_BOOL
	case string:
<<<<<<< HEAD
		return fieldType == st.Kind_STRING
=======
		return fieldType == st.SchemaKind_STRING
	case map[string]interface{}:
		return fieldType == st.SchemaKind_LINK
>>>>>>> 5e71c46b
	case []byte:
		return fieldType == st.Kind_BYTES
	case []interface{}:
		return fieldType == st.Kind_LIST
	case []int:
		return fieldType == st.Kind_LIST
	case []int32:
		return fieldType == st.Kind_LIST
	case []int64:
		return fieldType == st.Kind_LIST
	case []bool:
		return fieldType == st.Kind_LIST
	case []float64:
		return fieldType == st.Kind_LIST
	case []float32:
		return fieldType == st.Kind_LIST
	case []string:
<<<<<<< HEAD
		return fieldType == st.Kind_LIST
=======
		return fieldType == st.SchemaKind_LIST
	case []map[string]interface{}:
		return fieldType == st.SchemaKind_LIST
>>>>>>> 5e71c46b
	case [][]byte:
		return fieldType == st.Kind_LIST
	case [][]string:
		return fieldType == st.Kind_LIST
	case [][]int32:
		return fieldType == st.Kind_LIST
	case [][]int64:
		return fieldType == st.Kind_LIST
	case [][]float32:
		return fieldType == st.Kind_LIST
	case [][]float64:
<<<<<<< HEAD
		return fieldType == st.Kind_LIST
=======
		return fieldType == st.SchemaKind_LIST
	case [][]map[string]interface{}:
		return fieldType == st.SchemaKind_LIST
>>>>>>> 5e71c46b
	case [][][]bool:
		return fieldType == st.Kind_LIST
	case [][][]byte:
		return fieldType == st.Kind_LIST
	case [][][]string:
		return fieldType == st.Kind_LIST
	case [][][]int32:
		return fieldType == st.Kind_LIST
	case [][][]int64:
		return fieldType == st.Kind_LIST
	case [][][]float32:
		return fieldType == st.Kind_LIST
	case [][][]float64:
<<<<<<< HEAD
		return fieldType == st.Kind_LIST
	case map[string]interface{}:
		return fieldType == st.Kind_LINK
=======
		return fieldType == st.SchemaKind_LIST
	case [][][]map[string]interface{}:
		return fieldType == st.SchemaKind_LIST
>>>>>>> 5e71c46b
	default:
		return false
	}
}<|MERGE_RESOLUTION|>--- conflicted
+++ resolved
@@ -103,13 +103,9 @@
 	case bool:
 		return fieldType == st.Kind_BOOL
 	case string:
-<<<<<<< HEAD
 		return fieldType == st.Kind_STRING
-=======
-		return fieldType == st.SchemaKind_STRING
 	case map[string]interface{}:
-		return fieldType == st.SchemaKind_LINK
->>>>>>> 5e71c46b
+		return fieldType == st.Kind_LINK
 	case []byte:
 		return fieldType == st.Kind_BYTES
 	case []interface{}:
@@ -127,13 +123,9 @@
 	case []float32:
 		return fieldType == st.Kind_LIST
 	case []string:
-<<<<<<< HEAD
 		return fieldType == st.Kind_LIST
-=======
-		return fieldType == st.SchemaKind_LIST
 	case []map[string]interface{}:
-		return fieldType == st.SchemaKind_LIST
->>>>>>> 5e71c46b
+		return fieldType == st.Kind_LIST
 	case [][]byte:
 		return fieldType == st.Kind_LIST
 	case [][]string:
@@ -145,13 +137,9 @@
 	case [][]float32:
 		return fieldType == st.Kind_LIST
 	case [][]float64:
-<<<<<<< HEAD
 		return fieldType == st.Kind_LIST
-=======
-		return fieldType == st.SchemaKind_LIST
 	case [][]map[string]interface{}:
-		return fieldType == st.SchemaKind_LIST
->>>>>>> 5e71c46b
+		return fieldType == st.Kind_LIST
 	case [][][]bool:
 		return fieldType == st.Kind_LIST
 	case [][][]byte:
@@ -165,15 +153,9 @@
 	case [][][]float32:
 		return fieldType == st.Kind_LIST
 	case [][][]float64:
-<<<<<<< HEAD
 		return fieldType == st.Kind_LIST
-	case map[string]interface{}:
-		return fieldType == st.Kind_LINK
-=======
-		return fieldType == st.SchemaKind_LIST
 	case [][][]map[string]interface{}:
-		return fieldType == st.SchemaKind_LIST
->>>>>>> 5e71c46b
+		return fieldType == st.Kind_LIST
 	default:
 		return false
 	}
