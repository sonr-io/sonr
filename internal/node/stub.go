package node

import (
	context "context"
	"net"
	"time"

	"github.com/sonr-io/core/pkg/exchange"
	"github.com/sonr-io/core/pkg/lobby"
	"github.com/sonr-io/core/pkg/mailbox"
	"github.com/sonr-io/core/pkg/transfer"
	grpc "google.golang.org/grpc"
)

var DefaultAutoPingTicker = 5 * time.Second

<<<<<<< HEAD
// ClientNodeStub is the RPC Service for the Node.
=======
const (
	// StubMode_LIB is the Node utilized by Mobile and Web Clients
	StubMode_LIB StubMode = iota

	// StubMode_CLI is the Node utilized by CLI Clients
	StubMode_CLI

	// StubMode_BIN is the Node utilized for Desktop background process
	StubMode_BIN

	// StubMode_HIGHWAY is the Custodian Node that manages Network
	StubMode_HIGHWAY
)

// IsLib returns true if the node is a client node.
func (m StubMode) IsLib() bool {
	return m == StubMode_LIB
}

// IsBin returns true if the node is a bin node.
func (m StubMode) IsBin() bool {
	return m == StubMode_BIN
}

// IsCLI returns true if the node is a CLI node.
func (m StubMode) IsCLI() bool {
	return m == StubMode_CLI
}

// IsHighway returns true if the node is a highway node.
func (m StubMode) IsHighway() bool {
	return m == StubMode_HIGHWAY
}

// HasClient returns true if the node has a client.
func (m StubMode) HasClient() bool {
	return m.IsLib() || m.IsBin() || m.IsCLI()
}

// Prefix returns golog prefix for the node.
func (m StubMode) Prefix() string {
	var name string
	switch m {
	case StubMode_LIB:
		name = "lib"
	case StubMode_CLI:
		name = "cli"
	case StubMode_BIN:
		name = "bin"
	case StubMode_HIGHWAY:
		name = "highway"
	default:
		name = "unknown"
	}
	return fmt.Sprintf("[SONR.%s] ", name)
}

// ClientNodeStub is the RPC Service for the Default Node.
>>>>>>> 6e1c8a3f
type ClientNodeStub struct {
	// Interfaces
	ClientServiceServer

	// Properties
	ctx        context.Context
	listener   net.Listener
	grpcServer *grpc.Server
	node       *Node

	// Protocols
	*transfer.TransferProtocol
	*exchange.ExchangeProtocol
	*lobby.LobbyProtocol
	*mailbox.MailboxProtocol
}

// startClientService creates a new Client service stub for the node.
func (n *Node) startClientService(ctx context.Context, opts *options) (*ClientNodeStub, error) {
	// Set Transfer Protocol
	transferProtocol, err := transfer.NewProtocol(ctx, n.host, n)
	if err != nil {
		logger.Error("Failed to start TransferProtocol", err)
		return nil, err
	}
 
	// Set Local Lobby Protocol if Location is provided
	lobbyProtocol, err := lobby.NewProtocol(ctx, n.host, n, lobby.WithLocation(opts.location))
	if err != nil {
		logger.Error("Failed to start LobbyProtocol", err)
		return nil, err
	}

	// Set Exchange Protocol
	var exchProtocol *exchange.ExchangeProtocol
	if opts.mode.IsCLI() {
		exchProtocol, err = exchange.NewProtocol(ctx, n.host, n, exchange.TempName(opts.profile.SName))
		if err != nil {
			logger.Error("Failed to start ExchangeProtocol", err)
			return nil, err
		}
	} else {
		exchProtocol, err = exchange.NewProtocol(ctx, n.host, n)
		if err != nil {
			logger.Error("Failed to start ExchangeProtocol", err)
			return nil, err
		}
	}

	// // Set Mailbox Protocol
	// mailboxProtocol, err := mailbox.NewProtocol(ctx, n.host, n.Emitter)
	// if err != nil {
	// 	logger.Error("Failed to start MailboxProtocol", err)
	// 	return nil, err
	// }

	// Open Listener on Port
	listener, err := net.Listen(opts.network, opts.Address())
	if err != nil {
		logger.Fatal("Failed to bind listener to port ", err)
		return nil, err
	}

	// Create a new gRPC server
	grpcServer := grpc.NewServer()
	stub := &ClientNodeStub{
		ctx:              ctx,
		TransferProtocol: transferProtocol,
		ExchangeProtocol: exchProtocol,
		LobbyProtocol:    lobbyProtocol,
		//MailboxProtocol:  mailboxProtocol,
		grpcServer: grpcServer,
		node:       n,
		listener:   listener,
	}

	// Start Routines
	RegisterClientServiceServer(grpcServer, stub)
	go stub.Serve(ctx, listener, DefaultAutoPingTicker)
	return stub, nil
}

// HasProtocols returns true if the node has the protocols.
func (s *ClientNodeStub) HasProtocols() bool {
	return s.TransferProtocol != nil && s.ExchangeProtocol != nil && s.LobbyProtocol != nil
}

// Close closes the RPC Service.
func (s *ClientNodeStub) Close() error {
	s.LobbyProtocol.Close()
	s.ExchangeProtocol.Close()
	s.grpcServer.Stop()
	s.listener.Close()
	return nil
}

// Serve serves the RPC Service on the given port.
func (s *ClientNodeStub) Serve(ctx context.Context, listener net.Listener, ticker time.Duration) {
	// Handle Node Events
	if err := s.grpcServer.Serve(listener); err != nil {
		logger.Error("Failed to serve gRPC", err)
	}
	for {
		// Stop Serving if context is done
		select {
		case <-ctx.Done():
			return
		}
	}
}

// Update method updates the node's properties in the Key/Value Store and Lobby
func (s *ClientNodeStub) Update() error {
	// Call Internal Edit
	peer, err := s.node.Peer()
	if err != nil {
		logger.Error("Failed to get Peer Ref", err)
		return err
	}

	// Check for Valid Protocols
	if s.HasProtocols() {
		// Update LobbyProtocol
		err = s.LobbyProtocol.Update()
		if err != nil {
			logger.Error("Failed to Update Lobby", err)
		} else {
			logger.Info("🌎 Succesfully updated Lobby.")
		}

		// Update ExchangeProtocol
		err := s.ExchangeProtocol.Put(peer)
		if err != nil {
			logger.Error("Failed to Update Exchange", err)
		} else {
			logger.Info("🌎 Succesfully updated Exchange.")
		}
		return err
	} else {
		return ErrProtocolsNotSet
	}
}

// HighwayNodeStub is the RPC Service for the Full Node.
type HighwayNodeStub struct {
	HighwayServiceServer
	ClientServiceServer
	*Node

	// Properties
	ctx        context.Context
	grpcServer *grpc.Server
	listener   net.Listener
}

// startHighwayService creates a new Highway service stub for the node.
func (n *Node) startHighwayService(ctx context.Context, opts *options) (*HighwayNodeStub, error) {

	// Create the listener
	listener, err := net.Listen(opts.network, opts.Address())
	if err != nil {
		return nil, err
	}

	// Create the RPC Service
	grpcServer := grpc.NewServer()
	stub := &HighwayNodeStub{
		Node:       n,
		ctx:        ctx,
		grpcServer: grpcServer,
		listener:   listener,
	}
	// Register the RPC Service
	RegisterHighwayServiceServer(stub.grpcServer, stub)
	go stub.Serve(ctx, listener, DefaultAutoPingTicker)
	return stub, nil
}

func (s *HighwayNodeStub) Serve(ctx context.Context, listener net.Listener, ticker time.Duration) {
	// Handle Node Events
	if err := s.grpcServer.Serve(s.listener); err != nil {
		logger.Error("Failed to serve gRPC", err)

	}
	for {
		// Stop Serving if context is done
		select {
		case <-ctx.Done():
			return
		}
	}
}

func (s *HighwayNodeStub) Close() error {
	s.listener.Close()
	s.grpcServer.Stop()
	return nil
}<|MERGE_RESOLUTION|>--- conflicted
+++ resolved
@@ -2,8 +2,8 @@
 
 import (
 	context "context"
+	"fmt"
 	"net"
-	"time"
 
 	"github.com/sonr-io/core/pkg/exchange"
 	"github.com/sonr-io/core/pkg/lobby"
@@ -12,11 +12,9 @@
 	grpc "google.golang.org/grpc"
 )
 
-var DefaultAutoPingTicker = 5 * time.Second
-
-<<<<<<< HEAD
-// ClientNodeStub is the RPC Service for the Node.
-=======
+// StubMode is the type of the node (Client, Highway)
+type StubMode int
+
 const (
 	// StubMode_LIB is the Node utilized by Mobile and Web Clients
 	StubMode_LIB StubMode = iota
@@ -75,7 +73,6 @@
 }
 
 // ClientNodeStub is the RPC Service for the Default Node.
->>>>>>> 6e1c8a3f
 type ClientNodeStub struct {
 	// Interfaces
 	ClientServiceServer
@@ -101,7 +98,7 @@
 		logger.Error("Failed to start TransferProtocol", err)
 		return nil, err
 	}
- 
+
 	// Set Local Lobby Protocol if Location is provided
 	lobbyProtocol, err := lobby.NewProtocol(ctx, n.host, n, lobby.WithLocation(opts.location))
 	if err != nil {
@@ -154,7 +151,7 @@
 
 	// Start Routines
 	RegisterClientServiceServer(grpcServer, stub)
-	go stub.Serve(ctx, listener, DefaultAutoPingTicker)
+	go stub.Serve(ctx, listener)
 	return stub, nil
 }
 
@@ -173,7 +170,7 @@
 }
 
 // Serve serves the RPC Service on the given port.
-func (s *ClientNodeStub) Serve(ctx context.Context, listener net.Listener, ticker time.Duration) {
+func (s *ClientNodeStub) Serve(ctx context.Context, listener net.Listener) {
 	// Handle Node Events
 	if err := s.grpcServer.Serve(listener); err != nil {
 		logger.Error("Failed to serve gRPC", err)
@@ -219,7 +216,7 @@
 	}
 }
 
-// HighwayNodeStub is the RPC Service for the Full Node.
+// HighwayNodeStub is the RPC Service for the Custodian Node.
 type HighwayNodeStub struct {
 	HighwayServiceServer
 	ClientServiceServer
@@ -235,7 +232,7 @@
 func (n *Node) startHighwayService(ctx context.Context, opts *options) (*HighwayNodeStub, error) {
 
 	// Create the listener
-	listener, err := net.Listen(opts.network, opts.Address())
+	listener, err := net.Listen("tcp", fmt.Sprintf(":%d", RPC_SERVER_PORT))
 	if err != nil {
 		return nil, err
 	}
@@ -250,11 +247,12 @@
 	}
 	// Register the RPC Service
 	RegisterHighwayServiceServer(stub.grpcServer, stub)
-	go stub.Serve(ctx, listener, DefaultAutoPingTicker)
+	go stub.Serve(ctx, listener)
 	return stub, nil
 }
 
-func (s *HighwayNodeStub) Serve(ctx context.Context, listener net.Listener, ticker time.Duration) {
+// Serve serves the RPC Service on the given port.
+func (s *HighwayNodeStub) Serve(ctx context.Context, listener net.Listener) {
 	// Handle Node Events
 	if err := s.grpcServer.Serve(s.listener); err != nil {
 		logger.Error("Failed to serve gRPC", err)
