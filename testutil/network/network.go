package network

import (
	"fmt"
	"testing"
	"time"

<<<<<<< HEAD
//	"github.com/cosmos/cosmos-sdk/baseapp"
=======
	wasmappparams "github.com/CosmWasm/wasmd/app/params"
	"github.com/cosmos/cosmos-sdk/baseapp"
>>>>>>> 7d5341cc
	"github.com/cosmos/cosmos-sdk/crypto/hd"
	"github.com/cosmos/cosmos-sdk/crypto/keyring"
//	servertypes "github.com/cosmos/cosmos-sdk/server/types"
//	"github.com/cosmos/cosmos-sdk/simapp"
	storetypes "github.com/cosmos/cosmos-sdk/store/types"
	"github.com/cosmos/cosmos-sdk/testutil/network"
	sdk "github.com/cosmos/cosmos-sdk/types"
	authtypes "github.com/cosmos/cosmos-sdk/x/auth/types"
	"github.com/ignite-hq/cli/ignite/pkg/cosmoscmd"
	tmrand "github.com/tendermint/tendermint/libs/rand"
//	tmdb "github.com/tendermint/tm-db"

	"github.com/sonr-io/sonr/app"
)

type (
	Network = network.Network
	Config  = network.Config
)

// New creates instance with fully configured cosmos network.
// Accepts optional config, that will be used in place of the DefaultConfig() if provided.
func New(t *testing.T, configs ...network.Config) *network.Network {
	if len(configs) > 1 {
		panic("at most one config should be provided")
	}
	var cfg network.Config
	if len(configs) == 0 {
		cfg = DefaultConfig()
	} else {
		cfg = configs[0]
	}
	net := network.New(t, cfg)
	t.Cleanup(net.Cleanup)
	return net
}

// DefaultConfig will initialize config for the network with custom application,
// genesis and single validator. All other parameters are inherited from cosmos-sdk/testutil/network.DefaultConfig
func DefaultConfig() network.Config {
	encoding := cosmoscmd.MakeEncodingConfig(app.ModuleBasics)
	return network.Config{
		Codec:             encoding.Marshaler,
		TxConfig:          encoding.TxConfig,
		LegacyAmino:       encoding.Amino,
		InterfaceRegistry: encoding.InterfaceRegistry,
		AccountRetriever:  authtypes.AccountRetriever{},
<<<<<<< HEAD
		// AppConstructor: func(val network.Validator) servertypes.Application {
		// 	return app.New(
		// 		val.Ctx.Logger, tmdb.NewMemDB(), nil, true, map[int64]bool{}, val.Ctx.Config.RootDir, 0,
		// 		encoding,
		// 		simapp.EmptyAppOptions{},
		// 		baseapp.SetPruning(storetypes.NewPruningOptionsFromString(val.AppConfig.Pruning)),
		// 		baseapp.SetMinGasPrices(val.AppConfig.MinGasPrices),
		// 	)
		// },
=======
		AppConstructor: func(val network.Validator) servertypes.Application {
			return app.New(
				val.Ctx.Logger,
				tmdb.NewMemDB(),
				nil,
				true,
				map[int64]bool{},
				val.Ctx.Config.RootDir,
				0,
				wasmappparams.EncodingConfig(encoding),
				app.GetEnabledProposals(),
				simapp.EmptyAppOptions{},
				app.GetWasmOpts(simapp.EmptyAppOptions{}),
				baseapp.SetPruning(storetypes.NewPruningOptionsFromString(val.AppConfig.Pruning)),
				baseapp.SetMinGasPrices(val.AppConfig.MinGasPrices),
			)
		},
>>>>>>> 7d5341cc
		GenesisState:    app.ModuleBasics.DefaultGenesis(encoding.Marshaler),
		TimeoutCommit:   2 * time.Second,
		ChainID:         "chain-" + tmrand.NewRand().Str(6),
		NumValidators:   1,
		BondDenom:       sdk.DefaultBondDenom,
		MinGasPrices:    fmt.Sprintf("0.000006%s", sdk.DefaultBondDenom),
		AccountTokens:   sdk.TokensFromConsensusPower(1000, sdk.DefaultPowerReduction),
		StakingTokens:   sdk.TokensFromConsensusPower(500, sdk.DefaultPowerReduction),
		BondedTokens:    sdk.TokensFromConsensusPower(100, sdk.DefaultPowerReduction),
		PruningStrategy: storetypes.PruningOptionNothing,
		CleanupDir:      true,
		SigningAlgo:     string(hd.Secp256k1Type),
		KeyringOptions:  []keyring.Option{},
	}
}<|MERGE_RESOLUTION|>--- conflicted
+++ resolved
@@ -5,23 +5,22 @@
 	"testing"
 	"time"
 
-<<<<<<< HEAD
-//	"github.com/cosmos/cosmos-sdk/baseapp"
-=======
 	wasmappparams "github.com/CosmWasm/wasmd/app/params"
 	"github.com/cosmos/cosmos-sdk/baseapp"
->>>>>>> 7d5341cc
 	"github.com/cosmos/cosmos-sdk/crypto/hd"
 	"github.com/cosmos/cosmos-sdk/crypto/keyring"
-//	servertypes "github.com/cosmos/cosmos-sdk/server/types"
-//	"github.com/cosmos/cosmos-sdk/simapp"
+	"github.com/cosmos/cosmos-sdk/simapp"
+
+	//	servertypes "github.com/cosmos/cosmos-sdk/server/types"
+	//	"github.com/cosmos/cosmos-sdk/simapp"
 	storetypes "github.com/cosmos/cosmos-sdk/store/types"
 	"github.com/cosmos/cosmos-sdk/testutil/network"
 	sdk "github.com/cosmos/cosmos-sdk/types"
 	authtypes "github.com/cosmos/cosmos-sdk/x/auth/types"
 	"github.com/ignite-hq/cli/ignite/pkg/cosmoscmd"
 	tmrand "github.com/tendermint/tendermint/libs/rand"
-//	tmdb "github.com/tendermint/tm-db"
+
+	//	tmdb "github.com/tendermint/tm-db"
 
 	"github.com/sonr-io/sonr/app"
 )
@@ -58,17 +57,6 @@
 		LegacyAmino:       encoding.Amino,
 		InterfaceRegistry: encoding.InterfaceRegistry,
 		AccountRetriever:  authtypes.AccountRetriever{},
-<<<<<<< HEAD
-		// AppConstructor: func(val network.Validator) servertypes.Application {
-		// 	return app.New(
-		// 		val.Ctx.Logger, tmdb.NewMemDB(), nil, true, map[int64]bool{}, val.Ctx.Config.RootDir, 0,
-		// 		encoding,
-		// 		simapp.EmptyAppOptions{},
-		// 		baseapp.SetPruning(storetypes.NewPruningOptionsFromString(val.AppConfig.Pruning)),
-		// 		baseapp.SetMinGasPrices(val.AppConfig.MinGasPrices),
-		// 	)
-		// },
-=======
 		AppConstructor: func(val network.Validator) servertypes.Application {
 			return app.New(
 				val.Ctx.Logger,
@@ -86,7 +74,6 @@
 				baseapp.SetMinGasPrices(val.AppConfig.MinGasPrices),
 			)
 		},
->>>>>>> 7d5341cc
 		GenesisState:    app.ModuleBasics.DefaultGenesis(encoding.Marshaler),
 		TimeoutCommit:   2 * time.Second,
 		ChainID:         "chain-" + tmrand.NewRand().Str(6),
