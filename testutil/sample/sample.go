package sample

import (
	"github.com/cosmos/cosmos-sdk/crypto/keys/ed25519"
	sdk "github.com/cosmos/cosmos-sdk/types"
	"github.com/sonr-io/sonr/pkg/did"
)

// AccAddress returns a sample account address
func AccAddress() string {
	pk := ed25519.GenPrivKey().PubKey()
	addr := pk.Address()
	return sdk.AccAddress(addr).String()
}

<<<<<<< HEAD
/*
	Mock Credential object from webauthn test bench
	https://github.com/psteniusubi/webauthn-tester
*/
=======
// Mock Credential object from webauthn test bench https://github.com/psteniusubi/webauthn-tester
>>>>>>> 543d3a47
func CreateMockCredential() *did.Credential {
	return &did.Credential{
		ID:              []byte("ktIQAlFosR9OMGnyJnGthmKcIodPb323F3UqPVe9kvB-eOYrE-pNchsSuiN4ZE0ICyAaRiCb6vfF-7Y5nrvcoD-D42KQsXzhJd14ciqzibA"),
		AttestationType: "platform",
		PublicKey:       []byte("o2NmbXRkbm9uZWdhdHRTdG10oGhhdXRoRGF0YVjULNeTz6C0GMu_DqhSIoYH2el7Mz1NsKQQF3Zq9ruMdVFFAAAAAK3OAAI1vMYKZIsLJfHwVQMAUJLSEAJRaLEfTjBp8iZxrYZinCKHT299txd1Kj1XvZLwfnjmKxPqTXIbErojeGRNCAsgGkYgm"),
		Authenticator: did.Authenticator{
			AAGUID:    []byte("eyJ0eXBlIjoid2ViYXV0aG4uY3JlYXRlIiwiY2hhbGxlbmdlIjoiOHhBM2t3dUVCM0xtc2UxMkJyT2FrSDlZUWlrIiwib3JpZ2luIjoiaHR0cHM6Ly9wc3Rlbml1c3ViaS5naXRodWIuaW8iLCJjcm9zc09yaWdpbiI6ZmFsc2V9"),
			SignCount: 1,
		},
	}
}<|MERGE_RESOLUTION|>--- conflicted
+++ resolved
@@ -13,14 +13,7 @@
 	return sdk.AccAddress(addr).String()
 }
 
-<<<<<<< HEAD
-/*
-	Mock Credential object from webauthn test bench
-	https://github.com/psteniusubi/webauthn-tester
-*/
-=======
 // Mock Credential object from webauthn test bench https://github.com/psteniusubi/webauthn-tester
->>>>>>> 543d3a47
 func CreateMockCredential() *did.Credential {
 	return &did.Credential{
 		ID:              []byte("ktIQAlFosR9OMGnyJnGthmKcIodPb323F3UqPVe9kvB-eOYrE-pNchsSuiN4ZE0ICyAaRiCb6vfF-7Y5nrvcoD-D42KQsXzhJd14ciqzibA"),
