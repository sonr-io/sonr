package sonr

import (
	"context"
	"log"

	"github.com/libp2p/go-libp2p-core/host"
	pubsub "github.com/libp2p/go-libp2p-pubsub"
	sf "github.com/sonr-io/core/internal/file"
	sh "github.com/sonr-io/core/internal/host"
	"github.com/sonr-io/core/internal/lifecycle"
	"github.com/sonr-io/core/internal/lobby"
	md "github.com/sonr-io/core/internal/models"
	tr "github.com/sonr-io/core/internal/transfer"
	"google.golang.org/protobuf/proto"
)

// @ Maximum Files in Node Cache
const maxFileBufferSize = 5

// ^ Interface: Callback is implemented from Plugin to receive updates ^
type Callback interface {
	OnConnected()
	OnEvent(data []byte)
	OnRefreshed(data []byte)
	OnInvited(data []byte)
	OnResponded(data []byte)
	OnQueued(data []byte)
	OnProgress(data float32)
	OnReceived(data []byte)
	OnTransmitted(data []byte)
	OnError(data []byte)
}

// ^ Struct: Main Node handles Networking/Identity/Streams ^
type Node struct {
	// Properties
	olc     string
	peer    *md.Peer
	contact *md.Contact

	// Networking Properties
	ctx    context.Context
	host   host.Host
	pubSub *pubsub.PubSub

	// Data Properties
	files       []*sf.SafePreview
	directories *md.Directories

	// References
	call     Callback
	lobby    *lobby.Lobby
	peerConn *tr.PeerConnection
}

// ^ NewNode Initializes Node with a host and default properties ^
func NewNode(reqBytes []byte, call Callback) *Node {
	// ** Create Context and Node - Begin Setup **
	node := new(Node)
	node.ctx = context.Background()
	node.call, node.files = call, make([]*sf.SafePreview, maxFileBufferSize)

	// ** Unmarshal Request **
	reqMsg := md.ConnectionRequest{}
	err := proto.Unmarshal(reqBytes, &reqMsg)
	if err != nil {
		log.Println(err)
		node.error(err, "NewNode")
		return nil
	}

	// @1. Create Host and Start Discovery
<<<<<<< HEAD
	node.host, err = sh.NewHost(node.ctx, node.call.OnConnected, reqMsg.Olc)
=======
	node.host, err = sh.NewHost(node.ctx, reqMsg.Directory, reqMsg.Olc)
>>>>>>> ecbdb066
	if err != nil {
		node.error(err, "NewNode")
		return nil
	}

	// @3. Set Node User Information
	if err = node.setInfo(&reqMsg); err != nil {
		node.error(err, "NewNode")
		return nil
	}

	// @4. Setup Connection w/ Lobby and Set Stream Handlers
	if err = node.setConnection(node.ctx); err != nil {
		node.error(err, "NewNode")
		return nil
	}

	// ** Callback Node User Information ** //
	return node
}

// ^ Close Ends All Network Communication ^
func (sn *Node) Pause() {
	log.Println("Sonr Paused.")
	sn.peer.Status = md.Peer_BUSY
	if err := sn.lobby.Update(); err != nil {
		log.Println(err)
	}
	lifecycle.GetState().Pause()
}

// ^ Close Ends All Network Communication ^
func (sn *Node) Resume() {
	log.Println("Sonr Resumed.")
	lifecycle.GetState().Resume()
	sn.peer.Status = md.Peer_AVAILABLE
	err := sn.lobby.Update()
	if err != nil {
		log.Println(err)
	}

}

// ^ Close Ends All Network Communication ^
func (sn *Node) Stop() {
	log.Println("Sonr Stopped.")
	sn.ctx.Done()
	sn.host.Close()
}<|MERGE_RESOLUTION|>--- conflicted
+++ resolved
@@ -20,8 +20,6 @@
 
 // ^ Interface: Callback is implemented from Plugin to receive updates ^
 type Callback interface {
-	OnConnected()
-	OnEvent(data []byte)
 	OnRefreshed(data []byte)
 	OnInvited(data []byte)
 	OnResponded(data []byte)
@@ -71,11 +69,7 @@
 	}
 
 	// @1. Create Host and Start Discovery
-<<<<<<< HEAD
-	node.host, err = sh.NewHost(node.ctx, node.call.OnConnected, reqMsg.Olc)
-=======
 	node.host, err = sh.NewHost(node.ctx, reqMsg.Directory, reqMsg.Olc)
->>>>>>> ecbdb066
 	if err != nil {
 		node.error(err, "NewNode")
 		return nil
@@ -100,10 +94,6 @@
 // ^ Close Ends All Network Communication ^
 func (sn *Node) Pause() {
 	log.Println("Sonr Paused.")
-	sn.peer.Status = md.Peer_BUSY
-	if err := sn.lobby.Update(); err != nil {
-		log.Println(err)
-	}
 	lifecycle.GetState().Pause()
 }
 
@@ -111,17 +101,30 @@
 func (sn *Node) Resume() {
 	log.Println("Sonr Resumed.")
 	lifecycle.GetState().Resume()
-	sn.peer.Status = md.Peer_AVAILABLE
-	err := sn.lobby.Update()
-	if err != nil {
-		log.Println(err)
-	}
-
 }
 
 // ^ Close Ends All Network Communication ^
 func (sn *Node) Stop() {
 	log.Println("Sonr Stopped.")
-	sn.ctx.Done()
 	sn.host.Close()
+}
+
+// ^ error Callback with error instance, and method ^
+func (sn *Node) error(err error, method string) {
+	// Create Error ProtoBuf
+	errorMsg := md.ErrorMessage{
+		Message: err.Error(),
+		Method:  method,
+	}
+
+	// Convert Message to bytes
+	bytes, err := proto.Marshal(&errorMsg)
+	if err != nil {
+		log.Println("Cannot Marshal Error Protobuf: ", err)
+	}
+	// Send Callback
+	sn.call.OnError(bytes)
+
+	// Log In Core
+	log.Fatalf("[Error] At Method %s : %s", err.Error(), method)
 }