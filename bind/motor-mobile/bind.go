--- conflicted
+++ resolved
@@ -125,128 +125,6 @@
 	}
 }
 
-<<<<<<< HEAD
-func Connect() error {
-	if instance == nil {
-		return ct.ErrMotorWalletNotInitialized
-	}
-	return instance.Connect()
-=======
-func CreateBucket(buf []byte) ([]byte, error) {
-	if instance == nil {
-		return nil, ct.ErrMotorWalletNotInitialized
-	}
-
-	var request mt.CreateBucketRequest
-	if err := request.Unmarshal(buf); err != nil {
-		return nil, fmt.Errorf("unmarshal request: %s", err)
-	}
-
-	resp, _, err := instance.CreateBucket(request)
-	if err != nil {
-		return nil, err
-	}
-	return resp.Marshal()
-}
-
-func CreateSchema(buf []byte) ([]byte, error) {
-	if instance == nil {
-		return nil, ct.ErrMotorWalletNotInitialized
-	}
-
-	var request mt.CreateSchemaRequest
-	if err := request.Unmarshal(buf); err != nil {
-		return nil, fmt.Errorf("unmarshal request: %s", err)
-	}
-
-	if res, err := instance.CreateSchema(request); err == nil {
-		return res.Marshal()
-	} else {
-		return nil, err
-	}
-}
-
-func QuerySchema(buf []byte) ([]byte, error) {
-	if instance == nil {
-		return nil, ct.ErrMotorWalletNotInitialized
-	}
-
-	var request mt.QueryWhatIsRequest
-	if err := request.Unmarshal(buf); err != nil {
-		return nil, fmt.Errorf("unmarshal request: %s", err)
-	}
-
-	res, err := instance.QueryWhatIs(request)
-	if err != nil {
-		return nil, err
-	}
-	return res.Marshal()
-}
-
-func QuerySchemaByCreator(buf []byte) ([]byte, error) {
-	if instance == nil {
-		return nil, ct.ErrMotorWalletNotInitialized
-	}
-
-	var request mt.QueryWhatIsByCreatorRequest
-	if err := request.Unmarshal(buf); err != nil {
-		return nil, fmt.Errorf("unmarshal request: %s", err)
-	}
-
-	res, err := instance.QueryWhatIsByCreator(request)
-	if err != nil {
-		return nil, err
-	}
-	return res.Marshal()
-}
-
-func QuerySchemaByDid(did string) ([]byte, error) {
-	if instance == nil {
-		return nil, ct.ErrMotorWalletNotInitialized
-	}
-
-	res, err := instance.QueryWhatIsByDid(did)
-	if err != nil {
-		return nil, err
-	}
-	return res.Marshal()
-}
-
-func QueryBucket(buf []byte) ([]byte, error) {
-	if instance == nil {
-		return nil, ct.ErrMotorWalletNotInitialized
-	}
-
-	var request mt.QueryWhereIsRequest
-	if err := request.Unmarshal(buf); err != nil {
-		return nil, fmt.Errorf("unmarshal request: %s", err)
-	}
-
-	res, err := instance.QueryWhereIs(request)
-	if err != nil {
-		return nil, err
-	}
-	return res.Marshal()
-}
-
-func QueryBucketByCreator(buf []byte) ([]byte, error) {
-	if instance == nil {
-		return nil, ct.ErrMotorWalletNotInitialized
-	}
-
-	var request mt.QueryWhereIsByCreatorRequest
-	if err := request.Unmarshal(buf); err != nil {
-		return nil, fmt.Errorf("unmarshal request: %s", err)
-	}
-
-	res, err := instance.QueryWhereIsByCreator(request)
-	if err != nil {
-		return nil, err
-	}
-	return res.Marshal()
->>>>>>> 943d67b5
-}
-
 // IssuePayment creates a send/receive token request to the specified address.
 func IssuePayment(buf []byte) ([]byte, error) {
 	if instance == nil {
