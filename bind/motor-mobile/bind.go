--- conflicted
+++ resolved
@@ -125,16 +125,6 @@
 	}
 }
 
-<<<<<<< HEAD
-func Connect() error {
-	if instance == nil {
-		return ct.ErrMotorWalletNotInitialized
-	}
-	return instance.Connect()
-}
-
-=======
->>>>>>> 6de6dcd1
 // IssuePayment creates a send/receive token request to the specified address.
 func IssuePayment(buf []byte) ([]byte, error) {
 	if instance == nil {
