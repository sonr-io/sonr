package sonr

import (
	"errors"
	"log"
	"math"
	"time"

	sf "github.com/sonr-io/core/internal/file"
	md "github.com/sonr-io/core/internal/models"
	"google.golang.org/protobuf/proto"
)

// ^ Info returns ALL Peer Data as Bytes^
func (sn *Node) Info() []byte {
	// Convert to bytes to view in plugin
	data, err := proto.Marshal(sn.peer)
	if err != nil {
		log.Println("Error Marshaling Lobby Data ", err)
		return nil
	}
	return data
}

// ^ Update proximity/direction and Notify Lobby ^ //
func (sn *Node) Update(direction float64) {
	// ** Initialize ** //
	// Update User Values
	sn.peer.Direction = math.Round(direction*100) / 100

	// Inform Lobby
	err := sn.lobby.Update(sn.peer)
	if err != nil {
		sn.error(err, "Update")
	}
}

// ^ AddFile adds generates metadata and thumbnail from filepath to Process for Transfer, returns key ^ //
func (sn *Node) AddFile(path string) {
	//@2. Initialize SafeFile
	safeMeta := sf.NewMetadata(path, sn.callbackRef.OnQueued, sn.error)
	sn.files = append(sn.files, safeMeta)
}

// ^ Invite an available peer to transfer ^ //
func (sn *Node) Invite(peerId string) {
	// Create Delay to allow processing
	time.Sleep(time.Second)

	// Find PeerID and Peer Struct
	id, peer := sn.lobby.Find(peerId)

<<<<<<< HEAD
// ^ Respond to an Invitation ^ //
func (sn *Node) Respond(decision bool) {
	// Check Respons
	if decision {
		// Allocate Space for File and Add as Ref to Datastream
		sn.dataStream.SavePath = sn.directories.Documents + "/" + sn.authStream.Metadata.Name
		sn.dataStream.Peer = sn.authStream.Peer

		// Send Accept Response Message
		if err := sn.authStream.Accept(); err != nil {
			sn.Error(err, "Respond")
		}
=======
	// Validate Peer Values
	if peer == nil || id == "" {
		sn.error(errors.New("Search Error, peer was not found in map."), "Invite")
>>>>>>> 99f2c140
	} else {
		// Set Metadata in Auth Stream
		currFile := sn.currentFile()
		meta := currFile.GetMetadata()

		// Set SafeFile
		sn.peerConn.SafeMeta = currFile

		// Create Invite Message
		reqMsg := md.AuthMessage{
			Event:    md.AuthMessage_REQUEST,
			From:     sn.peer,
			Metadata: meta,
		}

		// Convert Protobuf to bytes
		msgBytes, err := proto.Marshal(&reqMsg)
		if err != nil {
			sn.error(err, "Marshal")
			log.Println(err)
		}

		// Call GRPC in PeerConnection
		go func() {
			sn.peerConn.SendInvite(sn.host, id, msgBytes)
		}()
	}
}

// ^ Respond to an Invitation ^ //
func (sn *Node) Respond(decision bool) {
	// @ Check Decision
	// Send Response on PeerConnection
	sn.peerConn.SendResponse(decision, sn.peer)
}

// ^ Reset Current Queued File Metadata ^ //
func (sn *Node) ResetFile() {
	// Reset Files Slice
	sn.files = nil
	sn.files = make([]*sf.SafeMetadata, maxFileBufferSize)
}

// ^ Close Ends All Network Communication ^
func (sn *Node) Close() {
	sn.host.Close()
}<|MERGE_RESOLUTION|>--- conflicted
+++ resolved
@@ -50,24 +50,9 @@
 	// Find PeerID and Peer Struct
 	id, peer := sn.lobby.Find(peerId)
 
-<<<<<<< HEAD
-// ^ Respond to an Invitation ^ //
-func (sn *Node) Respond(decision bool) {
-	// Check Respons
-	if decision {
-		// Allocate Space for File and Add as Ref to Datastream
-		sn.dataStream.SavePath = sn.directories.Documents + "/" + sn.authStream.Metadata.Name
-		sn.dataStream.Peer = sn.authStream.Peer
-
-		// Send Accept Response Message
-		if err := sn.authStream.Accept(); err != nil {
-			sn.Error(err, "Respond")
-		}
-=======
 	// Validate Peer Values
 	if peer == nil || id == "" {
 		sn.error(errors.New("Search Error, peer was not found in map."), "Invite")
->>>>>>> 99f2c140
 	} else {
 		// Set Metadata in Auth Stream
 		currFile := sn.currentFile()
