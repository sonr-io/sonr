--- conflicted
+++ resolved
@@ -23,8 +23,4 @@
 EXPOSE 9090
 EXPOSE 9091
 
-<<<<<<< HEAD
 ENTRYPOINT ["ignite","chain", "serve", "--skip-proto", "-y"]
-=======
-ENTRYPOINT ["ignite","chain", "serve"]
->>>>>>> 7ca25b9d
