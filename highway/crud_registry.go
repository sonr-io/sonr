--- conflicted
+++ resolved
@@ -202,7 +202,6 @@
 }
 
 // UpdateName updates a name.
-<<<<<<< HEAD
 func (s *HighwayServer) UpdateName(ctx context.Context, req *rt.MsgUpdateName) (*rt.MsgUpdateNameResponse, error) {
 	// Broadcast the Transaction
 	resp, err := s.cosmos.BroadcastUpdateName(rtv1.NewMsgUpdateNameFromBuf(req))
@@ -215,8 +214,4 @@
 		Message: resp.Message,
 		WhoIs:   rtv1.NewWhoIsToBuf(resp.WhoIs),
 	}, nil
-=======
-func (s *HighwayServer) UpdateName(ctx context.Context, req *rt_v1.MsgUpdateName) (*rt_v1.MsgUpdateNameResponse, error) {
-	return nil, ErrMethodUnimplemented
->>>>>>> 88f2899b
 }