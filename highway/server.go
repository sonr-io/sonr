package highway

import (
	context "context"
	"encoding/json"
	"errors"
	"fmt"
	"net"
	"net/http"
	"time"

	"github.com/duo-labs/webauthn.io/session"
	"github.com/duo-labs/webauthn/webauthn"
	"github.com/gorilla/mux"
	"github.com/kataras/golog"
<<<<<<< HEAD
	"github.com/patrickmn/go-cache"
	"github.com/sonr-io/core/channel"
	"github.com/sonr-io/core/device"
	"github.com/sonr-io/core/highway/client"
=======
	"github.com/sonr-io/core/channel"
	"github.com/sonr-io/core/device"

	"github.com/sonr-io/core/highway/user"
>>>>>>> 9dca5140
	hn "github.com/sonr-io/core/host"
	"github.com/sonr-io/core/host/discover"
	"github.com/sonr-io/core/host/exchange"
	v1 "go.buf.build/grpc/go/sonr-io/core/highway/v1"
	"google.golang.org/grpc"
)

// Error Definitions
var (
	logger                 = golog.Default.Child("node/highway")
	ErrEmptyQueue          = errors.New("No items in Transfer Queue.")
	ErrInvalidQuery        = errors.New("No SName or PeerID provided.")
	ErrMissingParam        = errors.New("Paramater is missing.")
	ErrProtocolsNotSet     = errors.New("Node Protocol has not been initialized.")
	ErrMethodUnimplemented = errors.New("Method is not implemented.")
)

// HighwayServer is the RPC Service for the Custodian Node.
type HighwayServer struct {
	v1.HighwayServer
<<<<<<< HEAD
	node hn.HostImpl

	cosmos *client.Cosmos
=======
	node   hn.HostImpl
	cosmos cosmosclient.Client
>>>>>>> 9dca5140

	// Properties
	ctx      context.Context
	listener net.Listener
	grpc     *grpc.Server
	router   *mux.Router
	*discover.DiscoverProtocol
	*exchange.ExchangeProtocol

	// Configuration
	auth         *webauthn.WebAuthn
	cache        *cache.Cache
	sessionStore *session.Store

	// ipfs *storage.IPFSService

	// List of Entries
	channels map[string]channel.Channel
}

// NewHighwayServer creates a new Highway service stub for the node.
func NewHighway(ctx context.Context, opts ...hn.Option) (*HighwayServer, error) {
	// Create a new HostImpl
<<<<<<< HEAD
=======
	r := mux.NewRouter()
>>>>>>> 9dca5140
	node, err := hn.NewHost(ctx, device.Role_HIGHWAY, opts...)
	if err != nil {
		return nil, err
	}

	// Get the Listener for the Host
	lst, err := node.Listener()
	if err != nil {
		return nil, err
	}

	// Create a new Cosmos Client for Sonr Blockchain
	cosmos, err := client.NewCosmos(ctx, node.CosmosAccountName())
	if err != nil {
		return nil, err
	}

	// Create a WebAuthn instance
	web, err := webauthn.New(node.WebauthnConfig())
	if err != nil {
		return nil, err
	}

	// Create a new Session Store
	sessionStore, err := session.NewStore()
	if err != nil {
		return nil, err
	}

	// Create a cache with a default expiration time of 5 minutes, and which
	// purges expired items every 10 minutes
	c := cache.New(5*time.Minute, 10*time.Minute)


	// Create the RPC Service
	stub := &HighwayServer{
		cosmos: cosmos,
		node:   node,
		cache:  c,
		ctx:    ctx,
		grpc:   grpc.NewServer(),

		listener:     lst,
		auth:         web,
		sessionStore: sessionStore,
	}

	// TODO Implement P2P Protocols for Sonr Network
	// // Set Discovery Protocol
	// stub.DiscoverProtocol, err = discover.New(ctx, node, stub)
	// if err != nil {
	// 	logger.Errorf("%s - Failed to start DiscoveryProtocol", err)
	// 	return nil, err
	// }

	// // Set Transmit Protocol
	// stub.ExchangeProtocol, err = exchange.New(ctx, node, stub)
	// if err != nil {
	// 	logger.Errorf("%s - Failed to start TransmitProtocol", err)
	// 	return nil, err
	// }

	// Register RPC Service
	v1.RegisterHighwayServer(stub.grpc, stub)
	return stub, nil
}

// Serve starts the RPC Service.
func (s *HighwayServer) Serve() {
	logger.Infof("Starting RPC Server on %s", s.listener.Addr().String())
	go s.serveCtxListener(s.ctx, s.listener)
}

// Serve serves the RPC Service on the given port.
func (s *HighwayServer) serveCtxListener(ctx context.Context, listener net.Listener) {
	// Start HTTP server (and proxy calls to gRPC server endpoint)
	if err := s.grpc.Serve(listener); err != nil {
		logger.Errorf("%s - Failed to start HTTP server", err)
	}
	s.node.Persist()
}

// from: https://github.com/duo-labs/webauthn.io/blob/3f03b482d21476f6b9fb82b2bf1458ff61a61d41/server/response.go#L15
func JsonResponse(w http.ResponseWriter, d interface{}, c int) {
	dj, err := json.Marshal(d)
	if err != nil {
		http.Error(w, "Error creating JSON response", http.StatusInternalServerError)
	}
	w.Header().Set("Content-Type", "application/json")
	w.WriteHeader(c)
	fmt.Fprintf(w, "%s", dj)
}<|MERGE_RESOLUTION|>--- conflicted
+++ resolved
@@ -13,17 +13,10 @@
 	"github.com/duo-labs/webauthn/webauthn"
 	"github.com/gorilla/mux"
 	"github.com/kataras/golog"
-<<<<<<< HEAD
 	"github.com/patrickmn/go-cache"
 	"github.com/sonr-io/core/channel"
 	"github.com/sonr-io/core/device"
 	"github.com/sonr-io/core/highway/client"
-=======
-	"github.com/sonr-io/core/channel"
-	"github.com/sonr-io/core/device"
-
-	"github.com/sonr-io/core/highway/user"
->>>>>>> 9dca5140
 	hn "github.com/sonr-io/core/host"
 	"github.com/sonr-io/core/host/discover"
 	"github.com/sonr-io/core/host/exchange"
@@ -44,14 +37,9 @@
 // HighwayServer is the RPC Service for the Custodian Node.
 type HighwayServer struct {
 	v1.HighwayServer
-<<<<<<< HEAD
 	node hn.HostImpl
 
 	cosmos *client.Cosmos
-=======
-	node   hn.HostImpl
-	cosmos cosmosclient.Client
->>>>>>> 9dca5140
 
 	// Properties
 	ctx      context.Context
@@ -74,11 +62,6 @@
 
 // NewHighwayServer creates a new Highway service stub for the node.
 func NewHighway(ctx context.Context, opts ...hn.Option) (*HighwayServer, error) {
-	// Create a new HostImpl
-<<<<<<< HEAD
-=======
-	r := mux.NewRouter()
->>>>>>> 9dca5140
 	node, err := hn.NewHost(ctx, device.Role_HIGHWAY, opts...)
 	if err != nil {
 		return nil, err
