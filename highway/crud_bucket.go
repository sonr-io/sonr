package highway

import (
	context "context"

	bt_v1 "github.com/sonr-io/blockchain/x/bucket/types"
	bt "go.buf.build/grpc/go/sonr-io/blockchain/bucket"
)

// CreateBucket creates a new bucket.
func (s *HighwayServer) CreateBucket(ctx context.Context, req *bt.MsgCreateBucket) (*bt.MsgCreateBucketResponse, error) {
<<<<<<< HEAD
	resp, err := s.cosmos.BroadcastCreateBucket(btt.NewMsgCreateBucketFromBuf(req))
	if err != nil {
		return nil, err
	}
	log.Println(resp.String())
	return &bt.MsgCreateBucketResponse{
		Code:    resp.Code,
		Message: resp.Message,
		WhichIs: btt.NewWhichIsToBuf(resp.WhichIs),
=======
	tx := &bt_v1.MsgCreateBucket{
		Creator:           req.GetCreator(),
		Label:             req.GetLabel(),
		Description:       req.GetDescription(),
		Kind:              req.GetKind(),
		InitialObjectDids: req.GetInitialObjectDids(),
		Session:           s.regSessToTypeSess(*req.GetSession()),
	}
	resp, err := s.cosmos.BroadcastCreateBucket(tx)
	if err != nil {
		return nil, err
	}

	return &bt.MsgCreateBucketResponse{
		Code:    resp.GetCode(),
		Message: resp.GetMessage(),
		WhichIs: &bt.WhichIs{
			Did:     resp.WhichIs.GetDid(),
			Creator: resp.WhichIs.GetCreator(),
			Bucket: &bt.BucketDoc{
				Label:       resp.WhichIs.Bucket.GetLabel(),
				Description: resp.WhichIs.Bucket.GetDescription(),
				Type:        bt.BucketType(resp.WhichIs.Bucket.GetType()),
				Did:         resp.WhichIs.GetDid(),
				ObjectDids:  resp.WhichIs.Bucket.GetObjectDids(),
			},
			Timestamp: resp.WhichIs.GetTimestamp(),
			IsActive:  resp.WhichIs.GetIsActive(),
		},
>>>>>>> 88f2899b
	}, nil
}

// UpdateBucket updates a bucket.
func (s *HighwayServer) UpdateBucket(ctx context.Context, req *bt.MsgUpdateBucket) (*bt.MsgUpdateBucketResponse, error) {
<<<<<<< HEAD
	resp, err := s.cosmos.BroadcastUpdateBucket(btt.NewMsgUpdateBucketFromBuf(req))
	if err != nil {
		return nil, err
	}
	log.Println(resp.String())
	return &bt.MsgUpdateBucketResponse{
		Code:    resp.Code,
		Message: resp.Message,
		WhichIs: btt.NewWhichIsToBuf(resp.WhichIs),
=======
	tx := &bt_v1.MsgUpdateBucket{
		Creator:           req.GetCreator(),
		Label:             req.GetLabel(),
		Description:       req.GetDescription(),
		Session:           s.regSessToTypeSess(*req.GetSession()),
		AddedObjectDids:   req.GetAddedObjectDids(),
		RemovedObjectDids: req.GetRemovedObjectDids(),
	}
	resp, err := s.cosmos.BroadcastUpdateBucket(tx)
	if err != nil {
		return nil, err
	}

	return &bt.MsgUpdateBucketResponse{
		Code:    resp.GetCode(),
		Message: resp.GetMessage(),
		WhichIs: &bt.WhichIs{
			Did:     resp.WhichIs.GetDid(),
			Creator: resp.WhichIs.GetCreator(),
			Bucket: &bt.BucketDoc{
				Label:       resp.WhichIs.Bucket.GetLabel(),
				Description: resp.WhichIs.Bucket.GetDescription(),
				Type:        bt.BucketType(resp.WhichIs.Bucket.GetType()),
				Did:         resp.WhichIs.GetDid(),
				ObjectDids:  resp.WhichIs.Bucket.GetObjectDids(),
			},
			Timestamp: resp.WhichIs.GetTimestamp(),
			IsActive:  resp.WhichIs.GetIsActive(),
		},
	}, nil
}

// UpdateBucket updates a bucket.
func (s *HighwayServer) DeactivateBucket(ctx context.Context, req *bt.MsgDeactivateBucket) (*bt.MsgDeactivateBucketResponse, error) {
	tx := &bt_v1.MsgDeactivateBucket{
		Creator: req.GetCreator(),
		Session: s.regSessToTypeSess(*req.GetSession()),
		Did:     req.GetDid(),
	}
	resp, err := s.cosmos.BroadcastDeactivateBucket(tx)
	if err != nil {
		return nil, err
	}

	return &bt.MsgDeactivateBucketResponse{
		Code:    resp.GetCode(),
		Message: resp.GetMessage(),
>>>>>>> 88f2899b
	}, nil
}<|MERGE_RESOLUTION|>--- conflicted
+++ resolved
@@ -9,7 +9,6 @@
 
 // CreateBucket creates a new bucket.
 func (s *HighwayServer) CreateBucket(ctx context.Context, req *bt.MsgCreateBucket) (*bt.MsgCreateBucketResponse, error) {
-<<<<<<< HEAD
 	resp, err := s.cosmos.BroadcastCreateBucket(btt.NewMsgCreateBucketFromBuf(req))
 	if err != nil {
 		return nil, err
@@ -19,43 +18,11 @@
 		Code:    resp.Code,
 		Message: resp.Message,
 		WhichIs: btt.NewWhichIsToBuf(resp.WhichIs),
-=======
-	tx := &bt_v1.MsgCreateBucket{
-		Creator:           req.GetCreator(),
-		Label:             req.GetLabel(),
-		Description:       req.GetDescription(),
-		Kind:              req.GetKind(),
-		InitialObjectDids: req.GetInitialObjectDids(),
-		Session:           s.regSessToTypeSess(*req.GetSession()),
-	}
-	resp, err := s.cosmos.BroadcastCreateBucket(tx)
-	if err != nil {
-		return nil, err
-	}
-
-	return &bt.MsgCreateBucketResponse{
-		Code:    resp.GetCode(),
-		Message: resp.GetMessage(),
-		WhichIs: &bt.WhichIs{
-			Did:     resp.WhichIs.GetDid(),
-			Creator: resp.WhichIs.GetCreator(),
-			Bucket: &bt.BucketDoc{
-				Label:       resp.WhichIs.Bucket.GetLabel(),
-				Description: resp.WhichIs.Bucket.GetDescription(),
-				Type:        bt.BucketType(resp.WhichIs.Bucket.GetType()),
-				Did:         resp.WhichIs.GetDid(),
-				ObjectDids:  resp.WhichIs.Bucket.GetObjectDids(),
-			},
-			Timestamp: resp.WhichIs.GetTimestamp(),
-			IsActive:  resp.WhichIs.GetIsActive(),
-		},
->>>>>>> 88f2899b
 	}, nil
 }
 
 // UpdateBucket updates a bucket.
 func (s *HighwayServer) UpdateBucket(ctx context.Context, req *bt.MsgUpdateBucket) (*bt.MsgUpdateBucketResponse, error) {
-<<<<<<< HEAD
 	resp, err := s.cosmos.BroadcastUpdateBucket(btt.NewMsgUpdateBucketFromBuf(req))
 	if err != nil {
 		return nil, err
@@ -65,54 +32,5 @@
 		Code:    resp.Code,
 		Message: resp.Message,
 		WhichIs: btt.NewWhichIsToBuf(resp.WhichIs),
-=======
-	tx := &bt_v1.MsgUpdateBucket{
-		Creator:           req.GetCreator(),
-		Label:             req.GetLabel(),
-		Description:       req.GetDescription(),
-		Session:           s.regSessToTypeSess(*req.GetSession()),
-		AddedObjectDids:   req.GetAddedObjectDids(),
-		RemovedObjectDids: req.GetRemovedObjectDids(),
-	}
-	resp, err := s.cosmos.BroadcastUpdateBucket(tx)
-	if err != nil {
-		return nil, err
-	}
-
-	return &bt.MsgUpdateBucketResponse{
-		Code:    resp.GetCode(),
-		Message: resp.GetMessage(),
-		WhichIs: &bt.WhichIs{
-			Did:     resp.WhichIs.GetDid(),
-			Creator: resp.WhichIs.GetCreator(),
-			Bucket: &bt.BucketDoc{
-				Label:       resp.WhichIs.Bucket.GetLabel(),
-				Description: resp.WhichIs.Bucket.GetDescription(),
-				Type:        bt.BucketType(resp.WhichIs.Bucket.GetType()),
-				Did:         resp.WhichIs.GetDid(),
-				ObjectDids:  resp.WhichIs.Bucket.GetObjectDids(),
-			},
-			Timestamp: resp.WhichIs.GetTimestamp(),
-			IsActive:  resp.WhichIs.GetIsActive(),
-		},
-	}, nil
-}
-
-// UpdateBucket updates a bucket.
-func (s *HighwayServer) DeactivateBucket(ctx context.Context, req *bt.MsgDeactivateBucket) (*bt.MsgDeactivateBucketResponse, error) {
-	tx := &bt_v1.MsgDeactivateBucket{
-		Creator: req.GetCreator(),
-		Session: s.regSessToTypeSess(*req.GetSession()),
-		Did:     req.GetDid(),
-	}
-	resp, err := s.cosmos.BroadcastDeactivateBucket(tx)
-	if err != nil {
-		return nil, err
-	}
-
-	return &bt.MsgDeactivateBucketResponse{
-		Code:    resp.GetCode(),
-		Message: resp.GetMessage(),
->>>>>>> 88f2899b
 	}, nil
 }