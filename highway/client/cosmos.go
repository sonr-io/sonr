--- conflicted
+++ resolved
@@ -152,29 +152,8 @@
 // QueryName returns a DIDDocument for the given name registered on the blockchain
 func (cc *Cosmos) QueryName(name string) (*rt.WhoIs, error) {
 	// query the blockchain using the client's `WhoIsAll` method to get all names
-<<<<<<< HEAD
 	queryResp, err := cc.registryQuery.WhoIs(context.Background(), &rt.QueryWhoIsRequest{
 		Did: name,
-=======
-	whoIsAll, err := cc.QueryAllNames()
-	if err != nil {
-		return nil, err
-	}
-	var whoIsMatch *rt.WhoIs
-	for _, whoIs := range whoIsAll {
-		if whoIs.Name == name {
-			whoIsMatch = &whoIs
-			break
-		}
-	}
-
-	if whoIsMatch == nil {
-		return nil, fmt.Errorf("DID not found for name '%s'", name)
-	}
-
-	queryResp, err := cc.registryQuery.WhoIs(context.Background(), &rt.QueryWhoIsRequest{
-		Did: whoIsMatch.Did,
->>>>>>> 88f2899b
 	})
 	if err != nil {
 		golog.Errorf("Error querying name: %s", err.Error())
@@ -256,17 +235,10 @@
 }
 
 // QueryBucket returns all names registered on the blockchain
-<<<<<<< HEAD
 func (cc *Cosmos) QueryBucket(name string) (*bt.WhichIs, error) {
 	// query the blockchain using the client's `WhoIsAll` method to get all names
 	queryResp, err := cc.bucketQuery.WhichIs(context.Background(), &bt.QueryWhichIsRequest{
 		Did: name,
-=======
-func (cc *Cosmos) QueryBucket(did string) (*bt.WhichIs, error) {
-	// Query WhichIs by DID
-	queryResp, err := cc.bucketQuery.WhichIs(context.Background(), &bt.QueryWhichIsRequest{
-		Did: did,
->>>>>>> 88f2899b
 	})
 	if err != nil {
 		golog.Errorf("Error querying bucket: %s", err.Error())
@@ -348,17 +320,10 @@
 }
 
 // QueryChannel returns all names registered on the blockchain
-<<<<<<< HEAD
 func (cc *Cosmos) QueryChannel(name string) (*ct.HowIs, error) {
 	// query the blockchain using the client's `WhoIsAll` method to get all names
 	queryResp, err := cc.channelQuery.HowIs(context.Background(), &ct.QueryHowIsRequest{
 		Did: name,
-=======
-func (cc *Cosmos) QueryChannel(did string) (*ct.HowIs, error) {
-	// Query channel by DID
-	queryResp, err := cc.channelQuery.HowIs(context.Background(), &ct.QueryHowIsRequest{
-		Did: did,
->>>>>>> 88f2899b
 	})
 	if err != nil {
 		golog.Errorf("Error querying channel: %s", err.Error())
@@ -443,11 +408,7 @@
 func (cc *Cosmos) QueryObject(did string) (*ot.WhatIs, error) {
 	// query the blockchain using the client's `WhoIsAll` method to get all names
 	queryResp, err := cc.objectQuery.WhatIs(context.Background(), &ot.QueryWhatIsRequest{
-<<<<<<< HEAD
-		Did: name,
-=======
 		Did: did,
->>>>>>> 88f2899b
 	})
 	if err != nil {
 		golog.Errorf("Error querying object: %s", err.Error())
