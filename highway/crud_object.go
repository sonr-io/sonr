--- conflicted
+++ resolved
@@ -132,10 +132,6 @@
 	}, nil
 }
 
-<<<<<<< HEAD
-// TODO move helper functions to a more central location in this folder
-=======
->>>>>>> 55d0b91e
 // -----------------
 // Helper Functions
 // -----------------
@@ -170,11 +166,7 @@
 			Label: v.GetLabel(),
 			Type:  ot.ObjectFieldType(v.GetType()),
 			Did:   v.GetDid(),
-<<<<<<< HEAD
-			// Value:    v.GetValue(), //TODO this should work
-=======
 			//Value:    v.GetValue(), //TODO this should work
->>>>>>> 55d0b91e
 			Metadata: v.GetMetadata(),
 		}
 	}
@@ -201,19 +193,11 @@
 			ID:              regSess.Credential.GetID(),
 			PublicKey:       regSess.Credential.GetPublicKey(),
 			AttestationType: regSess.Credential.GetAttestationType(),
-<<<<<<< HEAD
-			Authenticator: &types.Authenticator{
-				Aaguid:       regSess.Credential.Authenticator.Aaguid,
-				SignCount:    regSess.Credential.Authenticator.SignCount,
-				CloneWarning: regSess.Credential.Authenticator.CloneWarning,
-			},
-=======
 			// Authenticator: &types.Authenticator{  //TODO this causes nil dereference, figure out why
 			// 	Aaguid:       regSess.Credential.Authenticator.Aaguid,
 			// 	SignCount:    regSess.Credential.Authenticator.SignCount,
 			// 	CloneWarning: regSess.Credential.Authenticator.CloneWarning,
 			// },
->>>>>>> 55d0b91e
 		},
 	}
 }
