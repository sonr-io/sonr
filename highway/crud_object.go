package highway

import (
	context "context"
<<<<<<< HEAD
	"fmt"

	otv1 "github.com/sonr-io/blockchain/x/object/types"
=======
	"errors"

	ot_v1 "github.com/sonr-io/blockchain/x/object/types"
	"github.com/sonr-io/blockchain/x/registry/types"
>>>>>>> 88f2899b
	ot "go.buf.build/grpc/go/sonr-io/blockchain/object"
	registry "go.buf.build/grpc/go/sonr-io/blockchain/registry"
)

// CreateObject creates a new object.
func (s *HighwayServer) CreateObject(ctx context.Context, req *ot.MsgCreateObject) (*ot.MsgCreateObjectResponse, error) {
<<<<<<< HEAD
	// Broadcast the Transaction
	resp, err := s.cosmos.BroadcastCreateObject(otv1.NewMsgCreateObjectFromBuf(req))
	if err != nil {
		return nil, err
	}
	fmt.Println(resp.String())

	// Upload Object Schema to IPFS
	cid, err := s.ipfsProtocol.PutObjectSchema(resp.GetWhatIs().GetObjectDoc())
	if err != nil {
		return nil, err
	}
	fmt.Println(cid)
	return &ot.MsgCreateObjectResponse{}, nil
=======
	// Verify that object fields are not nil
	if req.GetInitialFields() == nil {
		return nil, errors.New("object to register must have fields")
	}

	// Translate ot fields to ot_v1
	fields := s.bufToBlockchain(req.GetInitialFields())

	// Build Transaction
	tx := &ot_v1.MsgCreateObject{
		Creator:       req.GetCreator(),
		Label:         req.GetLabel(),
		Description:   req.GetDescription(),
		InitialFields: fields,
		Session:       s.regSessToTypeSess(*req.GetSession()),
	}

	// Broadcast the message
	res, err := s.cosmos.BroadcastCreateObject(tx)
	if err != nil {
		return nil, err
	}

	// decode ot_v1 fields to ot
	var outputFields map[string]*ot.ObjectField
	if res.WhatIs.ObjectDoc.Fields != nil {
		outputFields = s.decodeObjectDocFields(res.WhatIs.ObjectDoc.Fields)
	}

	return &ot.MsgCreateObjectResponse{
		Code:    res.GetCode(),
		Message: res.GetMessage(),
		WhatIs: &ot.WhatIs{
			Did: res.WhatIs.GetDid(),
			ObjectDoc: &ot.ObjectDoc{
				Label:       res.WhatIs.ObjectDoc.GetLabel(),
				Description: res.WhatIs.ObjectDoc.GetDescription(),
				Did:         res.WhatIs.ObjectDoc.GetDid(),
				BucketDid:   res.WhatIs.ObjectDoc.GetBucketDid(),
				Fields:      outputFields,
			},
			Creator:   res.WhatIs.GetCreator(),
			Timestamp: res.WhatIs.GetTimestamp(),
			IsActive:  res.WhatIs.GetIsActive(),
		},
	}, nil
>>>>>>> 88f2899b
}

// UpdateObject updates an object.
func (s *HighwayServer) UpdateObject(ctx context.Context, req *ot.MsgUpdateObject) (*ot.MsgUpdateObjectResponse, error) {
<<<<<<< HEAD
	// Broadcast the Transaction
	resp, err := s.cosmos.BroadcastUpdateObject(otv1.NewMsgUpdateObjectFromBuf(req))
	if err != nil {
		return nil, err
	}
	fmt.Println(resp.String())
	return &ot.MsgUpdateObjectResponse{
		Code:    resp.Code,
		Message: resp.Message,
		WhatIs:  otv1.NewWhatIsToBuf(resp.WhatIs),
=======
	// Verify that there are requested changes
	if req.GetAddedFields() == nil && req.GetRemovedFields() == nil {
		return nil, errors.New("object to register must have fields")
	}

	// Translate ot fields to ot_v1
	addedFields := s.bufToBlockchain(req.GetAddedFields())
	removedFields := s.bufToBlockchain(req.GetRemovedFields())

	// Build Transaction
	tx := &ot_v1.MsgUpdateObject{
		Creator:       req.GetCreator(),
		Label:         req.GetLabel(),
		AddedFields:   addedFields,
		RemovedFields: removedFields,
		Session:       s.regSessToTypeSess(*req.GetSession()),
	}

	// Broadcast the message
	res, err := s.cosmos.BroadcastUpdateObject(tx)
	if err != nil {
		return nil, err
	}

	// decode ot_v1 fields to ot
	var outputFields map[string]*ot.ObjectField
	if res.WhatIs.ObjectDoc.Fields != nil {
		outputFields = s.decodeObjectDocFields(res.WhatIs.ObjectDoc.Fields)
	}

	return &ot.MsgUpdateObjectResponse{
		Code:    res.GetCode(),
		Message: res.GetMessage(),
		WhatIs: &ot.WhatIs{
			Did: res.WhatIs.GetDid(),
			ObjectDoc: &ot.ObjectDoc{
				Label:       res.WhatIs.ObjectDoc.GetLabel(),
				Description: res.WhatIs.ObjectDoc.GetDescription(),
				Did:         res.WhatIs.ObjectDoc.GetDid(),
				BucketDid:   res.WhatIs.ObjectDoc.GetBucketDid(),
				Fields:      outputFields,
			},
			Creator:   res.WhatIs.GetCreator(),
			Timestamp: res.WhatIs.GetTimestamp(),
			IsActive:  res.WhatIs.GetIsActive(),
		},
	}, nil
}

// DeleteObject deletes an object.
func (s *HighwayServer) DeactivateObject(ctx context.Context, req *ot.MsgDeactivateObject) (*ot.MsgDeactivateObjectResponse, error) {
	// Build Transaction
	tx := &ot_v1.MsgDeactivateObject{
		Creator: req.GetCreator(),
		Did:     req.GetDid(),
		Session: s.regSessToTypeSess(*req.GetSession()),
	}

	// Broadcast the message
	res, err := s.cosmos.BroadcastDeactivateObject(tx)
	if err != nil {
		return nil, err
	}

	return &ot.MsgDeactivateObjectResponse{
		Code:    res.GetCode(),
		Message: res.GetMessage(),
>>>>>>> 88f2899b
	}, nil
}

// -----------------
// Helper Functions
// -----------------

// Translate ot (buf) fields to ot_v1 (blockchain) //TODO rename this
func (s *HighwayServer) bufToBlockchain(bufFields []*ot.ObjectField) []*ot_v1.ObjectField {
	var blockchainFields []*ot_v1.ObjectField
	for _, v := range bufFields {
		item := &ot_v1.ObjectField{
			Label: v.Label,
			Type:  ot_v1.ObjectFieldType(v.Type),
			Did:   v.Did,
			// Value: v.GetValue(), //TODO maybe switch based on specific implementation of type?
		}
		blockchainFields = append(blockchainFields, item)
	}

	return blockchainFields
}

// Translate the objectDoc ot_v1 (blockchain) fields to ot (buf) //TODO rename this
func (s *HighwayServer) decodeObjectDocFields(blockchainFields map[string]*ot_v1.ObjectField) map[string]*ot.ObjectField {
	// decode ot_v1 fields to ot

	if blockchainFields == nil || len(blockchainFields) < 1 {
		return map[string]*ot.ObjectField{}
	}

	outputFields := make(map[string]*ot.ObjectField, len(blockchainFields))
	for k, v := range blockchainFields {
		outputFields[k] = &ot.ObjectField{
			Label: v.GetLabel(),
			Type:  ot.ObjectFieldType(v.GetType()),
			Did:   v.GetDid(),
			//Value:    v.GetValue(), //TODO this should work
			Metadata: v.GetMetadata(),
		}
	}

	return outputFields
}

// Translate Registery session to types session
func (s *HighwayServer) regSessToTypeSess(regSess registry.Session) *types.Session {
	return &types.Session{
		BaseDid: regSess.GetBaseDid(),
		Whois: &types.WhoIs{
			Name:        regSess.Whois.GetName(),
			Did:         regSess.Whois.GetDid(),
			Document:    regSess.Whois.GetDocument(),
			Creator:     regSess.Whois.GetCreator(),
			Credentials: s.regCredtoTypeCred(regSess.Whois.GetCredentials()),
			Type:        types.WhoIs_Type(regSess.Whois.GetType()),
			Metadata:    regSess.Whois.GetMetadata(),
			Timestamp:   regSess.Whois.GetTimestamp(),
			IsActive:    regSess.Whois.GetIsActive(),
		},
		Credential: &types.Credential{
			ID:              regSess.Credential.GetID(),
			PublicKey:       regSess.Credential.GetPublicKey(),
			AttestationType: regSess.Credential.GetAttestationType(),
			// Authenticator: &types.Authenticator{  //TODO this causes nil dereference, figure out why
			// 	Aaguid:       regSess.Credential.Authenticator.Aaguid,
			// 	SignCount:    regSess.Credential.Authenticator.SignCount,
			// 	CloneWarning: regSess.Credential.Authenticator.CloneWarning,
			// },
		},
	}
}

// Translate registry credential to types credential
func (s *HighwayServer) regCredtoTypeCred(regCred []*registry.Credential) []*types.Credential {
	var typesCred []*types.Credential
	for _, v := range regCred {
		typesCred = append(typesCred, &types.Credential{
			ID:              v.GetID(),
			PublicKey:       v.GetPublicKey(),
			AttestationType: v.GetAttestationType(),
			Authenticator: &types.Authenticator{
				Aaguid:       v.Authenticator.GetAaguid(),
				SignCount:    v.Authenticator.GetSignCount(),
				CloneWarning: v.Authenticator.GetCloneWarning(),
			},
		})
	}

	return typesCred
}<|MERGE_RESOLUTION|>--- conflicted
+++ resolved
@@ -2,23 +2,15 @@
 
 import (
 	context "context"
-<<<<<<< HEAD
 	"fmt"
 
 	otv1 "github.com/sonr-io/blockchain/x/object/types"
-=======
-	"errors"
-
-	ot_v1 "github.com/sonr-io/blockchain/x/object/types"
-	"github.com/sonr-io/blockchain/x/registry/types"
->>>>>>> 88f2899b
 	ot "go.buf.build/grpc/go/sonr-io/blockchain/object"
 	registry "go.buf.build/grpc/go/sonr-io/blockchain/registry"
 )
 
 // CreateObject creates a new object.
 func (s *HighwayServer) CreateObject(ctx context.Context, req *ot.MsgCreateObject) (*ot.MsgCreateObjectResponse, error) {
-<<<<<<< HEAD
 	// Broadcast the Transaction
 	resp, err := s.cosmos.BroadcastCreateObject(otv1.NewMsgCreateObjectFromBuf(req))
 	if err != nil {
@@ -33,59 +25,10 @@
 	}
 	fmt.Println(cid)
 	return &ot.MsgCreateObjectResponse{}, nil
-=======
-	// Verify that object fields are not nil
-	if req.GetInitialFields() == nil {
-		return nil, errors.New("object to register must have fields")
-	}
-
-	// Translate ot fields to ot_v1
-	fields := s.bufToBlockchain(req.GetInitialFields())
-
-	// Build Transaction
-	tx := &ot_v1.MsgCreateObject{
-		Creator:       req.GetCreator(),
-		Label:         req.GetLabel(),
-		Description:   req.GetDescription(),
-		InitialFields: fields,
-		Session:       s.regSessToTypeSess(*req.GetSession()),
-	}
-
-	// Broadcast the message
-	res, err := s.cosmos.BroadcastCreateObject(tx)
-	if err != nil {
-		return nil, err
-	}
-
-	// decode ot_v1 fields to ot
-	var outputFields map[string]*ot.ObjectField
-	if res.WhatIs.ObjectDoc.Fields != nil {
-		outputFields = s.decodeObjectDocFields(res.WhatIs.ObjectDoc.Fields)
-	}
-
-	return &ot.MsgCreateObjectResponse{
-		Code:    res.GetCode(),
-		Message: res.GetMessage(),
-		WhatIs: &ot.WhatIs{
-			Did: res.WhatIs.GetDid(),
-			ObjectDoc: &ot.ObjectDoc{
-				Label:       res.WhatIs.ObjectDoc.GetLabel(),
-				Description: res.WhatIs.ObjectDoc.GetDescription(),
-				Did:         res.WhatIs.ObjectDoc.GetDid(),
-				BucketDid:   res.WhatIs.ObjectDoc.GetBucketDid(),
-				Fields:      outputFields,
-			},
-			Creator:   res.WhatIs.GetCreator(),
-			Timestamp: res.WhatIs.GetTimestamp(),
-			IsActive:  res.WhatIs.GetIsActive(),
-		},
-	}, nil
->>>>>>> 88f2899b
 }
 
 // UpdateObject updates an object.
 func (s *HighwayServer) UpdateObject(ctx context.Context, req *ot.MsgUpdateObject) (*ot.MsgUpdateObjectResponse, error) {
-<<<<<<< HEAD
 	// Broadcast the Transaction
 	resp, err := s.cosmos.BroadcastUpdateObject(otv1.NewMsgUpdateObjectFromBuf(req))
 	if err != nil {
@@ -96,75 +39,6 @@
 		Code:    resp.Code,
 		Message: resp.Message,
 		WhatIs:  otv1.NewWhatIsToBuf(resp.WhatIs),
-=======
-	// Verify that there are requested changes
-	if req.GetAddedFields() == nil && req.GetRemovedFields() == nil {
-		return nil, errors.New("object to register must have fields")
-	}
-
-	// Translate ot fields to ot_v1
-	addedFields := s.bufToBlockchain(req.GetAddedFields())
-	removedFields := s.bufToBlockchain(req.GetRemovedFields())
-
-	// Build Transaction
-	tx := &ot_v1.MsgUpdateObject{
-		Creator:       req.GetCreator(),
-		Label:         req.GetLabel(),
-		AddedFields:   addedFields,
-		RemovedFields: removedFields,
-		Session:       s.regSessToTypeSess(*req.GetSession()),
-	}
-
-	// Broadcast the message
-	res, err := s.cosmos.BroadcastUpdateObject(tx)
-	if err != nil {
-		return nil, err
-	}
-
-	// decode ot_v1 fields to ot
-	var outputFields map[string]*ot.ObjectField
-	if res.WhatIs.ObjectDoc.Fields != nil {
-		outputFields = s.decodeObjectDocFields(res.WhatIs.ObjectDoc.Fields)
-	}
-
-	return &ot.MsgUpdateObjectResponse{
-		Code:    res.GetCode(),
-		Message: res.GetMessage(),
-		WhatIs: &ot.WhatIs{
-			Did: res.WhatIs.GetDid(),
-			ObjectDoc: &ot.ObjectDoc{
-				Label:       res.WhatIs.ObjectDoc.GetLabel(),
-				Description: res.WhatIs.ObjectDoc.GetDescription(),
-				Did:         res.WhatIs.ObjectDoc.GetDid(),
-				BucketDid:   res.WhatIs.ObjectDoc.GetBucketDid(),
-				Fields:      outputFields,
-			},
-			Creator:   res.WhatIs.GetCreator(),
-			Timestamp: res.WhatIs.GetTimestamp(),
-			IsActive:  res.WhatIs.GetIsActive(),
-		},
-	}, nil
-}
-
-// DeleteObject deletes an object.
-func (s *HighwayServer) DeactivateObject(ctx context.Context, req *ot.MsgDeactivateObject) (*ot.MsgDeactivateObjectResponse, error) {
-	// Build Transaction
-	tx := &ot_v1.MsgDeactivateObject{
-		Creator: req.GetCreator(),
-		Did:     req.GetDid(),
-		Session: s.regSessToTypeSess(*req.GetSession()),
-	}
-
-	// Broadcast the message
-	res, err := s.cosmos.BroadcastDeactivateObject(tx)
-	if err != nil {
-		return nil, err
-	}
-
-	return &ot.MsgDeactivateObjectResponse{
-		Code:    res.GetCode(),
-		Message: res.GetMessage(),
->>>>>>> 88f2899b
 	}, nil
 }
 
