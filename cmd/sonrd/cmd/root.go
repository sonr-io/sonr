--- conflicted
+++ resolved
@@ -371,10 +371,6 @@
 	srvCfg.API.Enable = true
 	srvCfg.API.Swagger = true
 	srvCfg.GRPCWeb.Enable = true
-<<<<<<< HEAD
-	//srvCfg.AppDBBackend = "backend"
-=======
->>>>>>> e1252d9a
 	srvCfg.MinGasPrices = "0snr"
 
 	customAppConfig := CustomAppConfig{
