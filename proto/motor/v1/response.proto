--- conflicted
+++ resolved
@@ -45,13 +45,9 @@
 
   // WhatIs isntance created from the initial request
   sonrio.sonr.schema.WhatIs what_is = 2;
-<<<<<<< HEAD
 
   // Schema contained within the `WhatIs` instance also in the response. here for convience
-  sonrio.sonr.schema.SchemaDefinition schema_definition = 3;
-=======
   sonrio.sonr.schema.Schema schema = 3;
->>>>>>> ce75d89e
 }
 
 message QueryResponse {
@@ -83,13 +79,9 @@
 
   // WhatIs instance specified within the request
   sonrio.sonr.schema.WhatIs what_is = 2;
-<<<<<<< HEAD
 
   // Schema instance contained in the `WhatIs` also in this response. Here for convience
-  sonrio.sonr.schema.SchemaDefinition schema = 3;
-=======
   sonrio.sonr.schema.Schema schema = 3;
->>>>>>> ce75d89e
 }
 
 // Query response for WhatIs
@@ -99,14 +91,11 @@
 
   // WhatIs instance specified within the request
   repeated sonrio.sonr.schema.WhatIs what_is = 2;
-<<<<<<< HEAD
 
   // Schema instance contained in the `WhatIs` also in this response. Here for convience
   map<string, sonrio.sonr.schema.SchemaDefinition> schemas = 3;
 
-=======
   map<string, sonrio.sonr.schema.Schema> schemas = 3;
->>>>>>> ce75d89e
   cosmos.base.query.v1beta1.PageResponse pagination = 4;
 }
 
@@ -119,7 +108,7 @@
   cosmos.base.query.v1beta1.PageResponse pagination = 3;
 }
 
-<<<<<<< HEAD
+
 // A reference to an object stored within Sonr's Storage network
 message ObjectReference {
   // Id of the Schema outlining the objects structure
@@ -143,8 +132,6 @@
   string message = 3;
 }
 
-=======
->>>>>>> ce75d89e
 message CreateBucketResponse {
   string did = 1;
   sonrio.sonr.bucket.WhereIs where_is = 2;
