syntax = "proto3";

// Package Motor is used for defining a Motor node and its properties.
package sonrio.motor.api.v1;

import "bucket/bucket.proto";
import "bucket/where_is.proto";
import "common/v1/info.proto";
import "cosmos/base/query/v1beta1/pagination.proto";
import "registry/did.proto";
import "registry/who_is.proto";
import "schema/v1/document.proto";
import "schema/v1/schema.proto";
import "schema/v1/what_is.proto";

option go_package = "github.com/sonr-io/sonr/third_party/types/motor/api/v1";
option java_multiple_files = true;
option java_package = "io.sonr.types.motor";

message InitializeResponse {
  bool success = 1;
  repeated sonrio.sonr.schema.SchemaDefinition definitions = 2;
}

message CreateAccountResponse {
  string address = 1;
  sonrio.sonr.registry.WhoIs who_is = 2;
}

message CreateAccountWithKeysResponse {
  string address = 1;
  bytes aes_psk_key = 2;
  sonrio.sonr.registry.WhoIs who_is = 3;
}

message LoginResponse {
  bool success = 1;
  sonrio.sonr.registry.WhoIs who_is = 2;
}

// response from creating a schema
message CreateSchemaResponse {
  // status code for the operation
  int32 status = 1;

  // WhatIs isntance created from the initial request
  sonrio.sonr.schema.WhatIs what_is = 2;
<<<<<<< HEAD

  // Schema contained within the `WhatIs` instance also in the response. here for convience
  sonrio.sonr.schema.Schema schema = 3;
=======
  sonrio.sonr.schema.SchemaDefinition schema_definition = 3;
>>>>>>> aaa677fe
}

message QueryResponse {
  int32 code = 1;
  string query = 2;
  common.v1.BlockchainModule module = 3;
  repeated QueryResultItem results = 4;
}

message QueryResultItem {
  string did = 1;
  common.v1.EntityKind kind = 2;
  sonrio.sonr.registry.WhoIs who_is = 3; //optional
  sonrio.sonr.schema.WhatIs what_is = 4; //optional
  sonrio.sonr.schema.SchemaDefinition schema_definition = 5; //optional
  sonrio.sonr.bucket.WhereIs where_is = 6; //optional
  repeated sonrio.sonr.bucket.WhereIs where_is_list = 7; //optional
}

message QueryWhoIsResponse {
  int32 code = 1;
  sonrio.sonr.registry.WhoIs who_is = 2;
}

// Query reponse for a WhatIs instance
message QueryWhatIsResponse {
  // status code of the request
  int32 code = 1;

  // WhatIs instance specified within the request
  sonrio.sonr.schema.WhatIs what_is = 2;
<<<<<<< HEAD

  // Schema instance contained in the `WhatIs` also in this response. Here for convience
  sonrio.sonr.schema.Schema schema = 3;
=======
  sonrio.sonr.schema.SchemaDefinition schema = 3;
>>>>>>> aaa677fe
}

// Query response for WhatIs
message QueryWhatIsByCreatorResponse {
  // status code of the request
  int32 code = 1;

  // WhatIs instance specified within the request
  repeated sonrio.sonr.schema.WhatIs what_is = 2;
<<<<<<< HEAD
  // Schema instance contained in the `WhatIs` also in this response. Here for convience
  map<string, sonrio.sonr.schema.Schema> schemas = 3;
=======
  map<string, sonrio.sonr.schema.SchemaDefinition> schemas = 3;
>>>>>>> aaa677fe
  cosmos.base.query.v1beta1.PageResponse pagination = 4;
}

// Query Response for WhatIs by Creator
message QueryWhereIsByCreatorResponse {
  // status code of the request
  int32 code = 1;
  // List of WhereIs instances associated with the given creator address from the request
  repeated sonrio.sonr.bucket.WhereIs where_is = 2;
  cosmos.base.query.v1beta1.PageResponse pagination = 3;
}

// A reference to an object stored within Sonr's Storage network
message ObjectReference {
  // Id of the Schema outlining the objects structure
  string did = 1;

  // a human readable name of the object
  string label = 2;

  // Hash of the object for the Sonr storage network
  string cid = 3;
}

// Response for uploading an object to Sonr Storage Network
message UploadObjectResponse {
  // status code of the request
  int32 code = 1;
  // reference to data relating to the content stored on network
  ObjectReference reference = 2;

  // message relating to the request status. Will include success on successful upload
  string message = 3;
}

message CreateBucketResponse {
  string did = 1;
  sonrio.sonr.bucket.WhereIs where_is = 2;
}

message UpdateBucketResponse {
  int32 status = 1;
  sonrio.sonr.bucket.WhereIs where_is = 2;
}

message QueryWhereIsResponse {
  int32 code = 1;
  sonrio.sonr.bucket.WhereIs where_is = 2;
}

message BucketContentList {
  repeated sonrio.sonr.bucket.BucketContent buckets = 1;
}

message StatResponse {
  string address = 1;
  sonrio.sonr.registry.DIDDocument did_document = 2;
  int32 balance = 3;
  int32 stake = 4;
}

message PaymentResponse {
  int32 code = 1;
  string message = 2;
  string tx_hash = 3;
  int32 updated_balance = 4;
}

message SearchBucketContentBySchemaResponse {
  int32 status = 1;
  string bucket_did = 2;
  string schema_did = 3;
  repeated bytes content = 4;
}

message SearchResponse {
  int32 status = 1;
  string resource_did = 2;
  string content_did = 3;
  repeated bytes content = 4;
}

message UploadDocumentResponse {
  int32 status = 1;
  string did = 2;
  string cid = 3;
  sonrio.sonr.schema.SchemaDocument document = 4;
}

message GetDocumentResponse {
  int32 status = 1;
  string did = 2;
  string cid = 3;
  sonrio.sonr.schema.SchemaDocument document = 4;
}<|MERGE_RESOLUTION|>--- conflicted
+++ resolved
@@ -45,13 +45,9 @@
 
   // WhatIs isntance created from the initial request
   sonrio.sonr.schema.WhatIs what_is = 2;
-<<<<<<< HEAD
 
   // Schema contained within the `WhatIs` instance also in the response. here for convience
-  sonrio.sonr.schema.Schema schema = 3;
-=======
   sonrio.sonr.schema.SchemaDefinition schema_definition = 3;
->>>>>>> aaa677fe
 }
 
 message QueryResponse {
@@ -83,13 +79,9 @@
 
   // WhatIs instance specified within the request
   sonrio.sonr.schema.WhatIs what_is = 2;
-<<<<<<< HEAD
 
   // Schema instance contained in the `WhatIs` also in this response. Here for convience
-  sonrio.sonr.schema.Schema schema = 3;
-=======
   sonrio.sonr.schema.SchemaDefinition schema = 3;
->>>>>>> aaa677fe
 }
 
 // Query response for WhatIs
@@ -99,12 +91,10 @@
 
   // WhatIs instance specified within the request
   repeated sonrio.sonr.schema.WhatIs what_is = 2;
-<<<<<<< HEAD
+
   // Schema instance contained in the `WhatIs` also in this response. Here for convience
-  map<string, sonrio.sonr.schema.Schema> schemas = 3;
-=======
   map<string, sonrio.sonr.schema.SchemaDefinition> schemas = 3;
->>>>>>> aaa677fe
+
   cosmos.base.query.v1beta1.PageResponse pagination = 4;
 }
 
