--- conflicted
+++ resolved
@@ -2,22 +2,17 @@
 
 // Package Motor is used for defining a Motor node and its properties.
 package sonrio.motor.api.v1;
+
 import "bucket/where_is.proto";
-<<<<<<< HEAD
-import "google/protobuf/any.proto";
-=======
+import "common/v1/info.proto";
 import "registry/did.proto";
 import "registry/who_is.proto";
 import "schema/v1/schema.proto";
->>>>>>> 1cb9905f
 import "schema/v1/what_is.proto";
-import "common/v1/info.proto";
 
 option go_package = "github.com/sonr-io/sonr/third_party/types/motor";
-
-
+option java_multiple_files = true;
 option java_package = "io.sonr.types.motor";
-option java_multiple_files = true;
 
 message InitializeResponse {
   bool success = 1;
@@ -92,14 +87,6 @@
   sonrio.sonr.bucket.WhereIs where_is = 1;
 }
 
-<<<<<<< HEAD
-message QueryBucketContentBySchemaResponse {
-  int32 status = 1;
-  string bucket_did = 2;
-  string schema_did = 3;
-  repeated bytes content = 4;
-}
-=======
 message StatResponse {
   string address = 1;
   sonrio.sonr.registry.DIDDocument did_document = 2;
@@ -113,4 +100,10 @@
   string tx_hash = 3;
   int32 updated_balance = 4;
 }
->>>>>>> 1cb9905f
+
+message QueryBucketContentBySchemaResponse {
+  int32 status = 1;
+  string bucket_did = 2;
+  string schema_did = 3;
+  repeated bytes content = 4;
+}