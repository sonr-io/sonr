syntax = "proto3";

// Package Motor is used for defining a Motor node and its properties.
package sonrio.motor.api.v1;

import "bucket/where_is.proto";
import "common/v1/info.proto";
import "cosmos/base/query/v1beta1/pagination.proto";
import "schema/v1/document.proto";
import "schema/v1/schema.proto";

option go_package = "github.com/sonr-io/sonr/third_party/types/motor/api/v1";
option java_multiple_files = true;
option java_package = "io.sonr.types.motor";

// -----------------------------------------------------------------------------
// Motor Node API
// -----------------------------------------------------------------------------
enum ClientMode {
  ENDPOINT_BETA = 0;
  ENDPOINT_DEV = 1;
  ENDPOINT_LOCAL = 2;
}

// (Client) InitializeRequest Message to Establish Sonr Host/API/Room
message InitializeRequest {
  // Identifier of this Device
  string device_id = 1;

  // Device Home Directory
  string home_dir = 2;

  // Device Library Support Directory
  string support_dir = 3;

  // Device Temporary Storage Directory
  string temp_dir = 4;

  // Logging level for the session, can be configured after setting
  // (info|debug|warn|error|fatal)
  string log_level = 5;

  // Enable Libp2p Host
  bool enable_host = 6;

  // Enable Discovery Service
  bool enable_discovery = 7;

  // Enable Query Clients
  bool enable_query = 8;

  // Discovery Latitude
  double discovery_latitude = 9; //optional - Default: 40.673010 (Sonr HQ)

  // Discovery Longitude
  double discovery_longitude = 10; //optional - Default: -73.994450 (Sonr HQ)

  // Public Key used for Device Authentication as DID Controller
  common.v1.AuthInfo auth_info = 11; // optional

  // Application DID
  string app_did = 12; // optional

  // Client Mode
  ClientMode client_mode = 13; // Default: ENDPOINT_BETA
}

// CreateAccount Request contains the three keys needed to create an account on Sonr
message CreateAccountRequest {
  string password = 1;
  map<string, string> metadata = 2;
}

// CreateAccountWithKeyRequest allows the DSC to be specified manually when creating a request.
// Necessary for android (for now)
message CreateAccountWithKeysRequest {
  string password = 1;
  bytes aes_dsc_key = 2;
  bytes aes_psk_key = 3;
  map<string, string> metadata = 4;
}

// Login requires the DID of the account being logged into,
// and optionally a password if the vault pw is being used
// The PSK and DSC will be fetched from the keychain
message LoginRequest {
  string did = 1;
  string password = 2;
}

message LoginWithKeysRequest {
  string did = 1;
  string password = 2;
  bytes aes_dsc_key = 3;
  bytes aes_psk_key = 4;
}

message QueryRequest {
  string query = 1;
  common.v1.EntityKind kind = 2;
  common.v1.BlockchainModule module = 3;
}

message PaymentRequest {
  string to = 1;
  string from = 2;
  int64 amount = 3;
  string memo = 4;
}

// -----------------------------------------------------------------------------
// Registry Models
// -----------------------------------------------------------------------------
message QueryWhoIsRequest {
  string did = 1;
}

// -----------------------------------------------------------------------------
// Schema Models
// -----------------------------------------------------------------------------

// Create Schema (`WhatIs`) recorded on chain
message CreateSchemaRequest {
  // human readable name of the schema
  string label = 1;
<<<<<<< HEAD
  // Definition of the schema provided as a map
  map<string, sonrio.sonr.schema.SchemaFieldKind> fields = 2;

  // custom metadata for the definition. will be recorded on chain
=======
  map<string, sonrio.sonr.schema.SchemaKind> fields = 2;
>>>>>>> aaa677fe
  map<string, string> metadata = 3;
}

// Query for a `WhatIs` instance on chain
message QueryWhatIsRequest {
  // Creator's address (snr address)
  string creator = 1;
  // did (identifier) of the specific schema
  string did = 2;
}

// Query for all WhatIs instances for a single creator address (snr address)
message QueryWhatIsByCreatorRequest {
  // Creator's address (snr address)
  string creator = 1;

  cosmos.base.query.v1beta1.PageRequest pagination = 2;
}

// Abstraction for querying a `Schema` without having a `WhatIs` instance returned
message QuerySchemaRequest {
  // Creator's address (snr address)
  string creator = 1;

  // DID (identifer) of the specific schema
  string did = 2;
}

// -----------------------------------------------------------------------------
// Bucket Models
// -----------------------------------------------------------------------------
message QueryWhereIsRequest {
  string creator = 1;
  string did = 2;
}

message QueryWhereIsByCreatorRequest {
  string creator = 1;
  cosmos.base.query.v1beta1.PageRequest pagination = 2;
}

message CreateBucketRequest {
  string creator = 1;
  string label = 2;
  sonrio.sonr.bucket.BucketVisibility visibility = 3;
  sonrio.sonr.bucket.BucketRole role = 4;
  repeated sonrio.sonr.bucket.BucketItem content = 5;
}

message UpdateBucketRequest {
  string creator = 1;
  string did = 2;
  string label = 3;
  sonrio.sonr.bucket.BucketVisibility visibility = 4;
  sonrio.sonr.bucket.BucketRole role = 5;
  repeated sonrio.sonr.bucket.BucketItem content = 6;
}

message SeachBucketContentBySchemaRequest {
  // Address of bucket owner
  string creator = 1;
  // bucket identifier
  string bucket_did = 2;
  // schema identifier
  string schema_did = 3;
}

message StatRequest {}

message UploadDocumentRequest {
  string creator = 1;

  string label = 2;

  // The definition of the document used to build the values
  sonrio.sonr.schema.SchemaDefinition definition = 3;

  // the properties of this schemadocument
  repeated sonrio.sonr.schema.SchemaDocumentValue fields = 4;
}

message GetDocumentRequest {
  string cid = 1;
}<|MERGE_RESOLUTION|>--- conflicted
+++ resolved
@@ -123,14 +123,10 @@
 message CreateSchemaRequest {
   // human readable name of the schema
   string label = 1;
-<<<<<<< HEAD
   // Definition of the schema provided as a map
   map<string, sonrio.sonr.schema.SchemaFieldKind> fields = 2;
 
   // custom metadata for the definition. will be recorded on chain
-=======
-  map<string, sonrio.sonr.schema.SchemaKind> fields = 2;
->>>>>>> aaa677fe
   map<string, string> metadata = 3;
 }
 
