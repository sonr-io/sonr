syntax = "proto3";

// Package Motor is used for defining a Motor node and its properties.
package sonrio.motor.api.v1;

import "bucket/where_is.proto";
import "common/v1/info.proto";
import "cosmos/base/query/v1beta1/pagination.proto";
import "schema/v1/document.proto";
import "schema/v1/schema.proto";
import "schema/v1/what_is.proto";

option go_package = "github.com/sonr-io/sonr/third_party/types/motor/api/v1";
option java_multiple_files = true;
option java_package = "io.sonr.types.motor";

// -----------------------------------------------------------------------------
// Motor Node API
// -----------------------------------------------------------------------------
enum ClientMode {
  ENDPOINT_BETA = 0;
  ENDPOINT_DEV = 1;
  ENDPOINT_LOCAL = 2;
}

// (Client) InitializeRequest Message to Establish Sonr Host/API/Room
message InitializeRequest {
  // Identifier of this Device
  string device_id = 1;

  // Device Home Directory
  string home_dir = 2;

  // Device Library Support Directory
  string support_dir = 3;

  // Device Temporary Storage Directory
  string temp_dir = 4;

  // Logging level for the session, can be configured after setting
  // (info|debug|warn|error|fatal)
  string log_level = 5;

  // Enable Libp2p Host
  bool enable_host = 6;

  // Enable Discovery Service
  bool enable_discovery = 7;

  // Enable Query Clients
  bool enable_query = 8;

  // Discovery Latitude
  double discovery_latitude = 9; //optional - Default: 40.673010 (Sonr HQ)

  // Discovery Longitude
  double discovery_longitude = 10; //optional - Default: -73.994450 (Sonr HQ)

  // Public Key used for Device Authentication as DID Controller
  common.v1.AuthInfo auth_info = 11; // optional

  // Application DID
  string app_did = 12; // optional

  // Client Mode
  ClientMode client_mode = 13; // Default: ENDPOINT_BETA
}

// CreateAccount Request contains the three keys needed to create an account on Sonr
message CreateAccountRequest {
  string password = 1;
  map<string, string> metadata = 2;
}

// CreateAccountWithKeyRequest allows the DSC to be specified manually when creating a request.
// Necessary for android (for now)
message CreateAccountWithKeysRequest {
  string password = 1;
  bytes aes_dsc_key = 2;
  bytes aes_psk_key = 3;
  map<string, string> metadata = 4;
}

// Login requires the DID of the account being logged into,
// and optionally a password if the vault pw is being used
// The PSK and DSC will be fetched from the keychain
message LoginRequest {
  // Either the DID or an alias of the account
  string account_id = 1;

  // The account password
  string password = 2;
}

message LoginWithKeysRequest {
  // Either the DID or an alias of the account
  string account_id = 1;

  // The account password
  string password = 2;

  // The device-specific credential, known only to the logging in device
  bytes aes_dsc_key = 3;

  // The preshared key, known to all devices of the account
  bytes aes_psk_key = 4;
}

message QueryRequest {
  string query = 1;
  common.v1.EntityKind kind = 2;
  common.v1.BlockchainModule module = 3;
}

message PaymentRequest {
  string to = 1;
  string from = 2;
  int64 amount = 3;
  string memo = 4;
}

// -----------------------------------------------------------------------------
// Registry Models
// -----------------------------------------------------------------------------
message QueryWhoIsRequest {
  string did = 1;
}

message QueryWhoIsByAliasRequest {
  string alias = 1;
}

// -----------------------------------------------------------------------------
// Schema Models
// -----------------------------------------------------------------------------

// Create Schema (`WhatIs`) recorded on chain
message CreateSchemaRequest {
  // human readable name of the schema
  string label = 1;
<<<<<<< HEAD
  // Definition of the schema provided as a map
  map<string, sonrio.sonr.schema.SchemaKind> fields = 2;

  // custom metadata for the definition. will be recorded on chain
=======
  map<string, sonrio.sonr.schema.SchemaFieldKind> fields = 2;
>>>>>>> ce75d89e
  map<string, string> metadata = 3;
}

// Query for a `WhatIs` instance on chain
message QueryWhatIsRequest {
  // Creator's address (snr address)
  string creator = 1;
  // did (identifier) of the specific schema
  string did = 2;
}

// Query for all WhatIs instances for a single creator address (snr address)
message QueryWhatIsByCreatorRequest {
  // Creator's address (snr address)
  string creator = 1;

  cosmos.base.query.v1beta1.PageRequest pagination = 2;
}

// Abstraction for querying a `Schema` without having a `WhatIs` instance returned
message QuerySchemaRequest {
  // Creator's address (snr address)
  string creator = 1;

  // DID (identifer) of the specific schema
  string did = 2;
}

// -----------------------------------------------------------------------------
// Document Models
// -----------------------------------------------------------------------------

message UploadDocumentRequest {
  // DID of the schema being used for the document
  string schema_did = 1;

  // the label of the document
  string label = 2;

  // JSON encoded document map
  bytes document = 3;

  // Schema reference
  sonrio.sonr.schema.WhatIs what_is_reference = 4; //optional
}

message GetDocumentRequest {
  string cid = 1;
}

// -----------------------------------------------------------------------------
// Bucket Models
// -----------------------------------------------------------------------------
message QueryWhereIsRequest {
  string creator = 1;
  string did = 2;
}

message QueryWhereIsByCreatorRequest {
  string creator = 1;
  cosmos.base.query.v1beta1.PageRequest pagination = 2;
}

message CreateBucketRequest {
  string creator = 1;
  string label = 2;
  sonrio.sonr.bucket.BucketVisibility visibility = 3;
  sonrio.sonr.bucket.BucketRole role = 4;
  repeated sonrio.sonr.bucket.BucketItem content = 5;
}

message UpdateBucketRequest {
  string creator = 1;
  string did = 2;
  string label = 3;
  sonrio.sonr.bucket.BucketVisibility visibility = 4;
  sonrio.sonr.bucket.BucketRole role = 5;
  repeated sonrio.sonr.bucket.BucketItem content = 6;
}

message SeachBucketContentBySchemaRequest {
  // Address of bucket owner
  string creator = 1;
  // bucket identifier
  string bucket_did = 2;
  // schema identifier
  string schema_did = 3;
}

message StatRequest {}<|MERGE_RESOLUTION|>--- conflicted
+++ resolved
@@ -138,14 +138,11 @@
 message CreateSchemaRequest {
   // human readable name of the schema
   string label = 1;
-<<<<<<< HEAD
+
   // Definition of the schema provided as a map
-  map<string, sonrio.sonr.schema.SchemaKind> fields = 2;
-
+  map<string, sonrio.sonr.schema.SchemaFieldKind> fields = 2;
+  
   // custom metadata for the definition. will be recorded on chain
-=======
-  map<string, sonrio.sonr.schema.SchemaFieldKind> fields = 2;
->>>>>>> ce75d89e
   map<string, string> metadata = 3;
 }
 
