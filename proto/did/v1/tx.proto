syntax = "proto3";

package did.v1;

import "cosmos/msg/v1/msg.proto";
<<<<<<< HEAD
import "cosmos_proto/cosmos.proto";
=======
import "did/v1/enums.proto";
>>>>>>> a929e61d
import "did/v1/genesis.proto";
import "did/v1/models.proto";
import "gogoproto/gogo.proto";

option go_package = "github.com/onsonr/sonr/x/did/types";

// Msg defines the Msg service.
service Msg {
  option (cosmos.msg.v1.service) = true;
  // UpdateParams defines a governance operation for updating the parameters.
  //
  // Since: cosmos-sdk 0.47
  rpc UpdateParams(MsgUpdateParams) returns (MsgUpdateParamsResponse);

  // AuthorizeService asserts the given controller is the owner of the given address.
  rpc AuthorizeService(MsgAuthorizeService) returns (MsgAuthorizeServiceResponse);

  // AllocateVault assembles a sqlite3 database in a local directory and returns the CID of the database.
  // this operation is called by services initiating a controller registration.
  rpc AllocateVault(MsgAllocateVault) returns (MsgAllocateVaultResponse);

  // SyncController synchronizes the controller with the Vault Motr DWN WASM Wallet.
  rpc SyncController(MsgSyncController) returns (MsgSyncControllerResponse);

<<<<<<< HEAD
  // RegisterController initializes a controller with the given authentication set, address, cid, publicKey, and user-defined alias.
  rpc RegisterController(MsgRegisterController) returns (MsgRegisterControllerResponse);

  // RegisterService initializes a Service with a given permission scope and URI. The domain must have a valid TXT record containing the public key.
  rpc RegisterService(MsgRegisterService) returns (MsgRegisterServiceResponse);
=======
    // Authenticate asserts the given controller is the owner of the given address.
    rpc Authenticate(MsgAuthenticate) returns (MsgAuthenticateResponse);

    // ProveWitness is an operation to prove the controller has a valid property using ZK Accumulators.
    rpc ProveWitness(MsgProveWitness) returns (MsgProveWitnessResponse);

    // SyncVault synchronizes the controller with the Vault Motr DWN WASM Wallet.
    rpc SyncVault(MsgSyncVault) returns (MsgSyncVaultResponse);

    // RegisterController initializes a controller with the given authentication set, address, cid, publicKey, and user-defined alias.
    rpc RegisterController(MsgRegisterController) returns (MsgRegisterControllerResponse);

    // RegisterService initializes a Service with a given permission scope and URI. The domain must have a valid TXT record containing the public key. 
    rpc RegisterService(MsgRegisterService) returns (MsgRegisterServiceResponse);
>>>>>>> a929e61d
}

// MsgUpdateParams is the Msg/UpdateParams request type.
//
// Since: cosmos-sdk 0.47
message MsgUpdateParams {
  option (cosmos.msg.v1.signer) = "authority";

  // authority is the address of the governance account.
  string authority = 1 [(cosmos_proto.scalar) = "cosmos.AddressString"];

  // params defines the parameters to update.
  Params params = 2 [(gogoproto.nullable) = false];

  // token is the macron token to authenticate the operation.
  string token = 3;
}

// MsgUpdateParamsResponse defines the response structure for executing a
// MsgUpdateParams message.
//
// Since: cosmos-sdk 0.47
message MsgUpdateParamsResponse {}

<<<<<<< HEAD
// MsgAllocateVault is the message type for the AllocateVault RPC.
message MsgAllocateVault {
  option (cosmos.msg.v1.signer) = "authority";

  // authority is the address of the service account.
  string authority = 1 [(cosmos_proto.scalar) = "cosmos.AddressString"];

  // subject is a unique human-defined identifier to associate with the vault.
  string subject = 2;
=======
// MsgAuthenticate is the message type for the Authenticate RPC.
message MsgAuthenticate {
    option (cosmos.msg.v1.signer) = "authority";

    // authority is the address of the governance account.
    string authority = 1 [(cosmos_proto.scalar) = "cosmos.AddressString"];

    // Controller is the address of the controller to authenticate.
    string controller = 2 [(cosmos_proto.scalar) = "cosmos.AddressString"];

    // Address is the address to authenticate.
    string address = 3 [(cosmos_proto.scalar) = "cosmos.AddressString"];

    // Origin is the origin of the request in wildcard form.
    string origin = 4;
}

// MsgAuthenticateResponse is the response type for the Authenticate RPC.
message MsgAuthenticateResponse {}

// MsgProveWitness is the message type for the ProveWitness RPC.
message MsgProveWitness {
  option (cosmos.msg.v1.signer) = "authority";

  // authority is the address of the governance account.
  string authority = 1 [(cosmos_proto.scalar) = "cosmos.AddressString"];

  // property is key to prove.
  string property = 2;

  // Witness Value is the bytes of the witness.
  bytes witness = 3;
}

// MsgProveWitnessResponse is the response type for the ProveWitness RPC.
message MsgProveWitnessResponse {
  bool success = 1;
  string property = 2;
}

// MsgSyncVault is the message type for the SyncVault RPC.
message MsgSyncVault {
  option (cosmos.msg.v1.signer) = "controller";

  // controller is the address of the controller to sync.
  string controller = 1 [(cosmos_proto.scalar) = "cosmos.AddressString"];
  
  // cid is the IPFS content identifier.
  string cid = 2;

  // Macroon is the public token to authenticate the operation.
  bytes macron = 3;
}

// MsgSyncVaultResponse is the response type for the SyncVault RPC.
message MsgSyncVaultResponse {
  bool success = 1;
}

// MsgRegisterController is the message type for the InitializeController RPC.
message MsgRegisterController {
    option (cosmos.msg.v1.signer) = "authority";
>>>>>>> a929e61d

  // origin is the origin of the request in wildcard form.
  string origin = 3;
}

// MsgAllocateVaultResponse is the response type for the AllocateVault RPC.
message MsgAllocateVaultResponse {
  // CID is the content identifier of the vault.
  string cid = 1;

  // ExpiryBlock is the block number at which the vault will expire.
  int64 expiry_block = 2;

  // RegistrationOptions is a json string of the PublicKeyCredentialCreationOptions for WebAuthn
  string registration_options = 3;

  // IsLocalhost is a flag to indicate if the vault is localhost
  bool localhost = 4;
}

<<<<<<< HEAD
// MsgProveWitness is the message type for the ProveWitness RPC.
message MsgProveWitness {
  option (cosmos.msg.v1.signer) = "authority";

  // authority is the address of the governance account.
  string authority = 1 [(cosmos_proto.scalar) = "cosmos.AddressString"];

  // property is key to prove.
  string property = 2;

  // Witness Value is the bytes of the witness.
  bytes witness = 3;

  // token is the macron token to authenticate the operation.
  string token = 4;
}

// MsgProveWitnessResponse is the response type for the ProveWitness RPC.
message MsgProveWitnessResponse {
  bool success = 1;
  string property = 2;
}

// MsgSyncController is the message type for the SyncController RPC.
message MsgSyncController {
  option (cosmos.msg.v1.signer) = "controller";

  // controller is the address of the controller to sync.
  string controller = 1 [(cosmos_proto.scalar) = "cosmos.AddressString"];

  // Token is the public token to authenticate the operation.
  string token = 3;
}

// MsgSyncControllerResponse is the response type for the SyncController RPC.
message MsgSyncControllerResponse {
  bool success = 1;
}

// MsgRegisterController is the message type for the InitializeController RPC.
message MsgRegisterController {
  option (cosmos.msg.v1.signer) = "authority";

  // authority is the address of the governance account.
  string authority = 1 [(cosmos_proto.scalar) = "cosmos.AddressString"];

  // Assertions is the list of assertions to initialize the controller with.
  string cid = 2;

  // Origin is the origin of the request in wildcard form.
  string origin = 3;

  // Credential is the list of keyshares to initialize the controller with.
  string credential_creation_response = 4;
}

// MsgRegisterControllerResponse is the response type for the InitializeController RPC.
message MsgRegisterControllerResponse {
  // Success returns true if the specified cid is valid and not already encrypted.
  bool success = 1;

  // Controller is the address of the initialized controller.
  string controller = 2 [(cosmos_proto.scalar) = "cosmos.AddressString"];

  // Accounts are a Address Map and Supported coin Denoms for the controller
  map<string, string> accounts = 3;
}

// MsgAuthorizeService is the message type for the AuthorizeService RPC.
message MsgAuthorizeService {
  option (cosmos.msg.v1.signer) = "controller";

  // Controller is the address of the controller to authenticate.
  string controller = 1 [(cosmos_proto.scalar) = "cosmos.AddressString"];

  // Origin is the origin of the request in wildcard form.
  string origin = 2;

  // Permissions is the scope of the service.
  Permissions scopes = 3;

  // token is the macron token to authenticate the operation.
  string token = 4;
}

// MsgAuthorizeServiceResponse is the response type for the AuthorizeService RPC.
message MsgAuthorizeServiceResponse {
  bool success = 1;
  string token = 2;
}

// MsgRegisterService is the message type for the RegisterService RPC.
message MsgRegisterService {
  option (cosmos.msg.v1.signer) = "controller";

  // authority is the address of the governance account.
  string controller = 1 [(cosmos_proto.scalar) = "cosmos.AddressString"];

  // origin is the origin of the request in wildcard form. Requires valid TXT record in DNS.
  Service service = 2;

  // token is the macron token to authenticate the operation.
  string token = 3;
=======
// MsgRegisterControllerResponse is the response type for the InitializeController RPC.
message MsgRegisterControllerResponse {
    // Controller is the address of the initialized controller.
    string controller = 1 [(cosmos_proto.scalar) = "cosmos.AddressString"];

    // Accounts are a Address Map and Supported coin Denoms for the controller
    map<string, string> accounts = 2;
}

// MsgRegisterService is the message type for the RegisterService RPC.
message MsgRegisterService {
  option (cosmos.msg.v1.signer) = "authority";

  // authority is the address of the governance account.
  string authority = 1 [(cosmos_proto.scalar) = "cosmos.AddressString"];

  // origin is the origin of the request in wildcard form.
  string origin_uri = 2;

  // PermissionScope is the scope of the service.
  repeated PermissionScope scopes = 3;
>>>>>>> a929e61d
}

// MsgRegisterServiceResponse is the response type for the RegisterService RPC.
message MsgRegisterServiceResponse {
  bool success = 1;
<<<<<<< HEAD
  string did = 2;
=======
>>>>>>> a929e61d
}<|MERGE_RESOLUTION|>--- conflicted
+++ resolved
@@ -3,11 +3,10 @@
 package did.v1;
 
 import "cosmos/msg/v1/msg.proto";
-<<<<<<< HEAD
+import "did/v1/enums.proto";
+import "did/v1/genesis.proto";
+import "gogoproto/gogo.proto";
 import "cosmos_proto/cosmos.proto";
-=======
-import "did/v1/enums.proto";
->>>>>>> a929e61d
 import "did/v1/genesis.proto";
 import "did/v1/models.proto";
 import "gogoproto/gogo.proto";
@@ -32,13 +31,11 @@
   // SyncController synchronizes the controller with the Vault Motr DWN WASM Wallet.
   rpc SyncController(MsgSyncController) returns (MsgSyncControllerResponse);
 
-<<<<<<< HEAD
   // RegisterController initializes a controller with the given authentication set, address, cid, publicKey, and user-defined alias.
   rpc RegisterController(MsgRegisterController) returns (MsgRegisterControllerResponse);
 
   // RegisterService initializes a Service with a given permission scope and URI. The domain must have a valid TXT record containing the public key.
   rpc RegisterService(MsgRegisterService) returns (MsgRegisterServiceResponse);
-=======
     // Authenticate asserts the given controller is the owner of the given address.
     rpc Authenticate(MsgAuthenticate) returns (MsgAuthenticateResponse);
 
@@ -53,7 +50,6 @@
 
     // RegisterService initializes a Service with a given permission scope and URI. The domain must have a valid TXT record containing the public key. 
     rpc RegisterService(MsgRegisterService) returns (MsgRegisterServiceResponse);
->>>>>>> a929e61d
 }
 
 // MsgUpdateParams is the Msg/UpdateParams request type.
@@ -78,7 +74,6 @@
 // Since: cosmos-sdk 0.47
 message MsgUpdateParamsResponse {}
 
-<<<<<<< HEAD
 // MsgAllocateVault is the message type for the AllocateVault RPC.
 message MsgAllocateVault {
   option (cosmos.msg.v1.signer) = "authority";
@@ -88,70 +83,6 @@
 
   // subject is a unique human-defined identifier to associate with the vault.
   string subject = 2;
-=======
-// MsgAuthenticate is the message type for the Authenticate RPC.
-message MsgAuthenticate {
-    option (cosmos.msg.v1.signer) = "authority";
-
-    // authority is the address of the governance account.
-    string authority = 1 [(cosmos_proto.scalar) = "cosmos.AddressString"];
-
-    // Controller is the address of the controller to authenticate.
-    string controller = 2 [(cosmos_proto.scalar) = "cosmos.AddressString"];
-
-    // Address is the address to authenticate.
-    string address = 3 [(cosmos_proto.scalar) = "cosmos.AddressString"];
-
-    // Origin is the origin of the request in wildcard form.
-    string origin = 4;
-}
-
-// MsgAuthenticateResponse is the response type for the Authenticate RPC.
-message MsgAuthenticateResponse {}
-
-// MsgProveWitness is the message type for the ProveWitness RPC.
-message MsgProveWitness {
-  option (cosmos.msg.v1.signer) = "authority";
-
-  // authority is the address of the governance account.
-  string authority = 1 [(cosmos_proto.scalar) = "cosmos.AddressString"];
-
-  // property is key to prove.
-  string property = 2;
-
-  // Witness Value is the bytes of the witness.
-  bytes witness = 3;
-}
-
-// MsgProveWitnessResponse is the response type for the ProveWitness RPC.
-message MsgProveWitnessResponse {
-  bool success = 1;
-  string property = 2;
-}
-
-// MsgSyncVault is the message type for the SyncVault RPC.
-message MsgSyncVault {
-  option (cosmos.msg.v1.signer) = "controller";
-
-  // controller is the address of the controller to sync.
-  string controller = 1 [(cosmos_proto.scalar) = "cosmos.AddressString"];
-  
-  // cid is the IPFS content identifier.
-  string cid = 2;
-
-  // Macroon is the public token to authenticate the operation.
-  bytes macron = 3;
-}
-
-// MsgSyncVaultResponse is the response type for the SyncVault RPC.
-message MsgSyncVaultResponse {
-  bool success = 1;
-}
-
-// MsgRegisterController is the message type for the InitializeController RPC.
-message MsgRegisterController {
-    option (cosmos.msg.v1.signer) = "authority";
->>>>>>> a929e61d
 
   // origin is the origin of the request in wildcard form.
   string origin = 3;
@@ -172,10 +103,12 @@
   bool localhost = 4;
 }
 
-<<<<<<< HEAD
 // MsgProveWitness is the message type for the ProveWitness RPC.
 message MsgProveWitness {
   option (cosmos.msg.v1.signer) = "authority";
+// MsgAuthenticate is the message type for the Authenticate RPC.
+message MsgAuthenticate {
+    option (cosmos.msg.v1.signer) = "authority";
 
   // authority is the address of the governance account.
   string authority = 1 [(cosmos_proto.scalar) = "cosmos.AddressString"];
@@ -214,6 +147,11 @@
 
 // MsgRegisterController is the message type for the InitializeController RPC.
 message MsgRegisterController {
+// MsgAuthenticateResponse is the response type for the Authenticate RPC.
+message MsgAuthenticateResponse {}
+
+// MsgProveWitness is the message type for the ProveWitness RPC.
+message MsgProveWitness {
   option (cosmos.msg.v1.signer) = "authority";
 
   // authority is the address of the governance account.
@@ -227,6 +165,53 @@
 
   // Credential is the list of keyshares to initialize the controller with.
   string credential_creation_response = 4;
+  // property is key to prove.
+  string property = 2;
+
+  // Witness Value is the bytes of the witness.
+  bytes witness = 3;
+}
+
+// MsgProveWitnessResponse is the response type for the ProveWitness RPC.
+message MsgProveWitnessResponse {
+  bool success = 1;
+  string property = 2;
+}
+
+// MsgSyncVault is the message type for the SyncVault RPC.
+message MsgSyncVault {
+  option (cosmos.msg.v1.signer) = "controller";
+
+  // controller is the address of the controller to sync.
+  string controller = 1 [(cosmos_proto.scalar) = "cosmos.AddressString"];
+  
+  // cid is the IPFS content identifier.
+  string cid = 2;
+
+  // Macroon is the public token to authenticate the operation.
+  bytes macron = 3;
+}
+
+// MsgSyncVaultResponse is the response type for the SyncVault RPC.
+message MsgSyncVaultResponse {
+  bool success = 1;
+}
+
+// MsgRegisterController is the message type for the InitializeController RPC.
+message MsgRegisterController {
+    option (cosmos.msg.v1.signer) = "authority";
+
+    // authority is the address of the governance account.
+    string authority = 1 [(cosmos_proto.scalar) = "cosmos.AddressString"];
+
+    // Assertions is the list of assertions to initialize the controller with.
+    repeated bytes assertions = 2;
+
+    // Keyshares is the list of keyshares to initialize the controller with.
+    repeated bytes keyshares = 3;
+
+    // Verifications is the list of verifications to initialize the controller with.
+    repeated bytes verifications = 4;
 }
 
 // MsgRegisterControllerResponse is the response type for the InitializeController RPC.
@@ -262,6 +247,11 @@
 message MsgAuthorizeServiceResponse {
   bool success = 1;
   string token = 2;
+    // Controller is the address of the initialized controller.
+    string controller = 1 [(cosmos_proto.scalar) = "cosmos.AddressString"];
+
+    // Accounts are a Address Map and Supported coin Denoms for the controller
+    map<string, string> accounts = 2;
 }
 
 // MsgRegisterService is the message type for the RegisterService RPC.
@@ -276,18 +266,6 @@
 
   // token is the macron token to authenticate the operation.
   string token = 3;
-=======
-// MsgRegisterControllerResponse is the response type for the InitializeController RPC.
-message MsgRegisterControllerResponse {
-    // Controller is the address of the initialized controller.
-    string controller = 1 [(cosmos_proto.scalar) = "cosmos.AddressString"];
-
-    // Accounts are a Address Map and Supported coin Denoms for the controller
-    map<string, string> accounts = 2;
-}
-
-// MsgRegisterService is the message type for the RegisterService RPC.
-message MsgRegisterService {
   option (cosmos.msg.v1.signer) = "authority";
 
   // authority is the address of the governance account.
@@ -298,14 +276,10 @@
 
   // PermissionScope is the scope of the service.
   repeated PermissionScope scopes = 3;
->>>>>>> a929e61d
 }
 
 // MsgRegisterServiceResponse is the response type for the RegisterService RPC.
 message MsgRegisterServiceResponse {
   bool success = 1;
-<<<<<<< HEAD
   string did = 2;
-=======
->>>>>>> a929e61d
 }