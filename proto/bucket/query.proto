syntax = "proto3";

package sonrio.sonr.bucket;

import "bucket/params.proto";
import "bucket/where_is.proto";
// this line is used by starport scaffolding # 1

import "cosmos/base/query/v1beta1/pagination.proto";
import "gogoproto/gogo.proto";
import "google/api/annotations.proto";

option go_package = "github.com/sonr-io/sonr/x/bucket/types";

// Query defines the gRPC querier service.
service Query {
  // Parameters queries the parameters of the module.
  rpc Params(QueryParamsRequest) returns (QueryParamsResponse) {
    option (google.api.http).get = "/sonr-io/sonr/bucket/params";
  }
  // Queries a WhereIs by did and creator.
  rpc WhereIs(QueryGetWhereIsRequest) returns (QueryGetWhereIsResponse) {
    option (google.api.http).get = "/sonr-io/sonr/bucket/where_is/{creator}/{did}";
  }
  // Queries all WhereIs by creator.
  rpc WhereIsByCreator(QueryGetWhereIsByCreatorRequest) returns (QueryGetWhereIsByCreatorResponse) {
    option (google.api.http).get = "/sonr-io/sonr/bucket/where_is/{creator}";
  }

  // Queries a list of WhereIs items.
  rpc WhereIsAll(QueryAllWhereIsRequest) returns (QueryAllWhereIsResponse) {
    option (google.api.http).get = "/sonr-io/sonr/bucket/where_is";
  }

// this line is used by starport scaffolding # 2
}

// QueryParamsRequest is request type for the Query/Params RPC method.
message QueryParamsRequest {}

// QueryParamsResponse is response type for the Query/Params RPC method.
message QueryParamsResponse {
  // params holds all the parameters of this module.
  Params params = 1 [(gogoproto.nullable) = false];
}

message QueryGetWhereIsRequest {
  string creator = 1;
  string did = 2;
}

message QueryGetWhereIsResponse {
  WhereIs where_is = 1 [(gogoproto.nullable) = false];
}

message QueryGetWhereIsByCreatorRequest {
  string creator = 1;
<<<<<<< HEAD
=======
  cosmos.base.query.v1beta1.PageRequest pagination = 2;
>>>>>>> 9a0a3e3e
}

message QueryGetWhereIsByCreatorResponse {
  repeated WhereIs where_is = 1 [(gogoproto.nullable) = false];
<<<<<<< HEAD
=======
  cosmos.base.query.v1beta1.PageResponse pagination = 2;
>>>>>>> 9a0a3e3e
}

message QueryAllWhereIsRequest {
  cosmos.base.query.v1beta1.PageRequest pagination = 1;
}

message QueryAllWhereIsResponse {
  repeated WhereIs where_is = 1 [(gogoproto.nullable) = false];
  cosmos.base.query.v1beta1.PageResponse pagination = 2;
}

// this line is used by starport scaffolding # 3<|MERGE_RESOLUTION|>--- conflicted
+++ resolved
@@ -55,18 +55,12 @@
 
 message QueryGetWhereIsByCreatorRequest {
   string creator = 1;
-<<<<<<< HEAD
-=======
   cosmos.base.query.v1beta1.PageRequest pagination = 2;
->>>>>>> 9a0a3e3e
 }
 
 message QueryGetWhereIsByCreatorResponse {
   repeated WhereIs where_is = 1 [(gogoproto.nullable) = false];
-<<<<<<< HEAD
-=======
   cosmos.base.query.v1beta1.PageResponse pagination = 2;
->>>>>>> 9a0a3e3e
 }
 
 message QueryAllWhereIsRequest {
